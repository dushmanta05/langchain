--- conflicted
+++ resolved
@@ -1,13 +1,8 @@
 """Base implementation for tools or skills."""
 
-<<<<<<< HEAD
-from abc import ABC, abstractmethod
-from typing import Any, Dict, Optional
-=======
 import inspect
 from abc import ABC, abstractmethod
 from typing import Any, Dict, List, Optional, Union
->>>>>>> d3c92ed2
 
 from pydantic import BaseModel, Extra, Field, validator
 
@@ -15,16 +10,12 @@
 from langchain.callbacks.base import BaseCallbackManager
 
 
-<<<<<<< HEAD
-class BaseToolInterface(ABC, BaseModel):
-=======
 class ArgInfo(BaseModel):
     name: str
     description: str
 
 
 class BaseTool(ABC, BaseModel):
->>>>>>> d3c92ed2
     name: str
     description: str
     tool_args: Optional[List[ArgInfo]] = None
@@ -39,11 +30,6 @@
         arbitrary_types_allowed = True
 
     @property
-<<<<<<< HEAD
-    @abstractmethod
-    def args(self) -> Dict[str, str]:
-        """Arguments of tool."""
-=======
     def args(self) -> List[ArgInfo]:
         if self.tool_args is None:
             # Get the name expected in the run function
@@ -51,7 +37,6 @@
             return [ArgInfo(name=name, description="") for name in var_names]
         else:
             return self.tool_args
->>>>>>> d3c92ed2
 
     @validator("callback_manager", pre=True, always=True)
     def set_callback_manager(
@@ -71,15 +56,9 @@
     async def _arun(self, *args: Any, **kwargs: Any) -> str:
         """Use the tool asynchronously."""
 
-<<<<<<< HEAD
-    def call(
-        self,
-        tool_input: Dict,
-=======
     def run(
         self,
         tool_input: Union[str, Dict],
->>>>>>> d3c92ed2
         verbose: Optional[bool] = None,
         start_color: Optional[str] = "green",
         color: Optional[str] = "green",
@@ -99,21 +78,13 @@
             verbose_ = self.verbose
         self.callback_manager.on_tool_start(
             {"name": self.name, "description": self.description},
-<<<<<<< HEAD
-            str(tool_input),
-=======
             str(run_input),
->>>>>>> d3c92ed2
             verbose=verbose_,
             color=start_color,
             **kwargs,
         )
         try:
-<<<<<<< HEAD
-            observation = self._run(**tool_input)
-=======
             observation = self._run(**run_input)
->>>>>>> d3c92ed2
         except (Exception, KeyboardInterrupt) as e:
             self.callback_manager.on_tool_error(e, verbose=verbose_)
             raise e
@@ -122,13 +93,9 @@
         )
         return observation
 
-    async def acall(
+    async def arun(
         self,
-<<<<<<< HEAD
-        tool_input: Dict,
-=======
         tool_input: Union[str, Dict],
->>>>>>> d3c92ed2
         verbose: Optional[bool] = None,
         start_color: Optional[str] = "green",
         color: Optional[str] = "green",
@@ -149,11 +116,7 @@
         if self.callback_manager.is_async:
             await self.callback_manager.on_tool_start(
                 {"name": self.name, "description": self.description},
-<<<<<<< HEAD
-                str(tool_input),
-=======
                 str(run_input),
->>>>>>> d3c92ed2
                 verbose=verbose_,
                 color=start_color,
                 **kwargs,
@@ -161,22 +124,14 @@
         else:
             self.callback_manager.on_tool_start(
                 {"name": self.name, "description": self.description},
-<<<<<<< HEAD
-                str(tool_input),
-=======
                 str(run_input),
->>>>>>> d3c92ed2
                 verbose=verbose_,
                 color=start_color,
                 **kwargs,
             )
         try:
             # We then call the tool on the tool input to get an observation
-<<<<<<< HEAD
-            observation = await self._arun(**tool_input)
-=======
             observation = await self._arun(**run_input)
->>>>>>> d3c92ed2
         except (Exception, KeyboardInterrupt) as e:
             if self.callback_manager.is_async:
                 await self.callback_manager.on_tool_error(e, verbose=verbose_)
@@ -193,49 +148,6 @@
             )
         return observation
 
-<<<<<<< HEAD
-
-class BaseTool(BaseToolInterface):
-    """Class responsible for defining a tool or skill for an LLM."""
-
-    arg_description: Optional[str] = None
-
-    @property
-    def args(self) -> Dict[str, str]:
-        return {"tool_input": self.arg_description or self.description}
-
-    @abstractmethod
-    def _run(self, tool_input: str) -> str:
-        """Use the tool."""
-
-    @abstractmethod
-    async def _arun(self, tool_input: str) -> str:
-        """Use the tool asynchronously."""
-
-    def __call__(self, tool_input: str) -> str:
-        """Make tools callable with str input."""
-        return self.run(tool_input)
-
-    def run(self, tool_input: str, **kwargs: Any) -> str:
-        """Run the tool."""
-        return self.call({"tool_input": tool_input}, **kwargs)
-
-    async def arun(self, tool_input: str, **kwargs: Any) -> str:
-        """Run the tool asynchronously."""
-        observation = await self.acall({"tool_input": tool_input}, **kwargs)
-        return observation
-
-
-class BaseMultiArgTool(BaseToolInterface):
-    """Class responsible for defining a tool or skill for an LLM."""
-
-    tool_args: Dict[str, str]
-
-    @property
-    def args(self) -> Dict[str, str]:
-        return self.tool_args
-=======
     def __call__(self, tool_input: str) -> str:
         """Make tool callable."""
-        return self.run(tool_input)
->>>>>>> d3c92ed2
+        return self.run(tool_input)