--- conflicted
+++ resolved
@@ -1,23 +1,10 @@
 """Interface for tools."""
 from functools import partial
-<<<<<<< HEAD
-from inspect import signature
-from typing import Any, Awaitable, Callable, Optional, Type, Union
-
-from pydantic import BaseModel, validate_arguments, validator
-
-from langchain.tools.base import (
-    BaseTool,
-    create_schema_from_function,
-    get_filtered_args,
-)
-=======
 from typing import Any, Awaitable, Callable, Dict, Optional, Tuple, Type, Union
 
 from pydantic import BaseModel, validator
 
 from langchain.tools.base import BaseTool, StructuredTool
->>>>>>> da7b5145
 
 
 class Tool(BaseTool):
@@ -41,11 +28,6 @@
         """The tool's input arguments."""
         if self.args_schema is not None:
             return self.args_schema.schema()["properties"]
-<<<<<<< HEAD
-        else:
-            inferred_model = validate_arguments(self.func).model  # type: ignore
-            return get_filtered_args(inferred_model, self.func)
-=======
         # For backwards compatibility, if the function signature is ambiguous,
         # assume it takes a single string input.
         return {"tool_input": {"type": "string"}}
@@ -61,7 +43,6 @@
                 f" Args: {all_args}"
             )
         return tuple(all_args), {}
->>>>>>> da7b5145
 
     def _run(self, *args: Any, **kwargs: Any) -> Any:
         """Use the tool."""
@@ -134,17 +115,6 @@
     """
 
     def _make_with_name(tool_name: str) -> Callable:
-<<<<<<< HEAD
-        def _make_tool(func: Callable) -> Tool:
-            assert func.__doc__, "Function must have a docstring"
-            # Description example:
-            # search_api(query: str) - Searches the API for the query.
-            description = f"{tool_name}{signature(func)} - {func.__doc__.strip()}"
-            _args_schema = args_schema
-            if _args_schema is None and infer_schema:
-                _args_schema = create_schema_from_function(f"{tool_name}Schema", func)
-            tool_ = Tool(
-=======
         def _make_tool(func: Callable) -> BaseTool:
             if infer_schema or args_schema is not None:
                 return StructuredTool.from_function(
@@ -158,7 +128,6 @@
             # a simple string->string function
             assert func.__doc__ is not None, "Function must have a docstring"
             return Tool(
->>>>>>> da7b5145
                 name=tool_name,
                 func=func,
                 description=f"{tool_name} tool",
