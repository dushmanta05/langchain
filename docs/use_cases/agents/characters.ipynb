--- conflicted
+++ resolved
@@ -14,7 +14,7 @@
   },
   {
    "cell_type": "code",
-   "execution_count": 2,
+   "execution_count": 1,
    "id": "53f81c37-db45-4fdc-843c-aa8fd2a9e99d",
    "metadata": {},
    "outputs": [],
@@ -25,7 +25,7 @@
   },
   {
    "cell_type": "code",
-   "execution_count": 1,
+   "execution_count": 2,
    "id": "8851c370-b395-4b80-a79d-486a38ffc244",
    "metadata": {
     "tags": []
@@ -61,19 +61,9 @@
    ]
   },
   {
-<<<<<<< HEAD
-   "cell_type": "code",
-   "execution_count": 2,
-   "id": "0a0fe498-da9d-4c17-a815-cd9b49d22a05",
-   "metadata": {
-    "tags": []
-   },
-   "outputs": [],
-=======
    "cell_type": "markdown",
    "id": "c3da1649-d88f-4973-b655-7042975cde7e",
    "metadata": {},
->>>>>>> 97ff1bdf
    "source": [
     "### Generative Agent Memory Components\n",
     "\n",
@@ -94,7 +84,7 @@
   },
   {
    "cell_type": "code",
-   "execution_count": 3,
+   "execution_count": 4,
    "id": "043e5203-6a41-431c-9efa-3e1743d7d25a",
    "metadata": {
     "tags": []
@@ -395,39 +385,7 @@
    "source": [
     "## Memory Lifecycle\n",
     "\n",
-<<<<<<< HEAD
-    "Characters are meant for interactions and actions. Let's define a few functions to parse responses to observations that can be connected to dialogue flows or virtual worlds."
-   ]
-  },
-  {
-   "cell_type": "code",
-   "execution_count": 4,
-   "id": "10834185-76b1-4d1d-a84c-edb07a31cb52",
-   "metadata": {
-    "tags": []
-   },
-   "outputs": [],
-   "source": [
-    "def generate_reaction(agent, observation) -> Tuple[bool, str]:\n",
-    "    call_to_action_template = (\n",
-    "        \"Should {agent_name} react to the observation, and if so,\"\n",
-    "        +\" what would be an appropriate reaction? Respond in one line.\"\n",
-    "        +' If the action is to engage in dialogue, write:\\nSAY: \"what to say\"'\n",
-    "        +\"\\notherwise, write:\\nREACT: {agent_name}'s reaction (if anything).\\nEither do nothing, react, or say something but not both.\\n\\n\"\n",
-    "    )\n",
-    "    full_result = agent._generate_reaction(observation, call_to_action_template)\n",
-    "    result = full_result.strip().split('\\n')[0]\n",
-    "    agent.add_memory(f\"{agent.name} observed {observation} and reacted by {result}\")\n",
-    "    if \"REACT:\" in result:\n",
-    "        reaction = result.split(\"REACT:\")[-1].strip()\n",
-    "        return False, reaction\n",
-    "    if \"SAY:\" in result:\n",
-    "        return True, result.split(\"SAY:\")[-1].strip()\n",
-    "    else:\n",
-    "        return False, result\n",
-=======
     "Summarizing the above key methods: `add_memory` and `summarize_related_memories`.\n",
->>>>>>> 97ff1bdf
     "\n",
     "When an agent makes an observation, it stores the memory:\n",
     "    \n",
@@ -514,11 +472,7 @@
      "text": [
       "Name: Tommie (age: 25)\n",
       "Innate traits: anxious, likes design\n",
-<<<<<<< HEAD
-      "No statements were provided to summarize Tommie's core characteristics.\n"
-=======
       "Unfortunately, there are no statements provided to summarize Tommie's core characteristics.\n"
->>>>>>> 97ff1bdf
      ]
     }
    ],
@@ -565,11 +519,7 @@
      "text": [
       "Name: Tommie (age: 25)\n",
       "Innate traits: anxious, likes design\n",
-<<<<<<< HEAD
-      "Tommie is observant, nostalgic, tired, and hungry.\n"
-=======
       "Tommie is a person who is currently on a road trip and experiencing various sensory stimuli such as noise from the road at night, memories of his childhood dog, observing a new home and neighbors with a cat. He is also experiencing physical sensations such as fatigue from driving and hunger. Tommie attempts to rest to alleviate his tiredness and hunger.\n"
->>>>>>> 97ff1bdf
      ]
     }
    ],
@@ -601,11 +551,7 @@
     {
      "data": {
       "text/plain": [
-<<<<<<< HEAD
-       "'\"I really enjoy design, it\\'s always fascinated me. I\\'ve been working on some projects on my own lately, trying to build up my portfolio. Do you have any suggestions for places to look for design jobs?\"'"
-=======
        "'\"I really enjoy design. I find it calming and a way to express my creativity. But right now, I\\'m mostly focused on finding a job to support myself. How about you, Person A? What do you like to do?\"'"
->>>>>>> 97ff1bdf
       ]
      },
      "execution_count": 10,
@@ -628,11 +574,7 @@
     {
      "data": {
       "text/plain": [
-<<<<<<< HEAD
-       "'\"I\\'m actually looking for a job right now. Do you know of any opportunities in the design field?\"'"
-=======
        "'\"Well, since it\\'s already late at night, I\\'m mostly looking forward to getting some rest and starting fresh in the morning. How about you, Person A? What are you looking forward to doing tomorrow?\"'"
->>>>>>> 97ff1bdf
       ]
      },
      "execution_count": 11,
@@ -655,11 +597,7 @@
     {
      "data": {
       "text/plain": [
-<<<<<<< HEAD
-       "'\"Honestly, my biggest worry right now is finding a job in the design field. It\\'s been a bit of a struggle, but I\\'m trying to stay positive and keep searching. Do you happen to know of any leads or connections that could help me out?\"'"
-=======
        "'\"Honestly, I\\'ve been feeling pretty anxious lately about finding a job and making ends meet. But I\\'m trying to stay positive and keep pushing forward. How about you, Person A? What worries you?\"'"
->>>>>>> 97ff1bdf
       ]
      },
      "execution_count": 12,
@@ -673,72 +611,6 @@
   },
   {
    "cell_type": "markdown",
-<<<<<<< HEAD
-   "id": "936c3d46-9324-48df-a5c3-9e37fb02eb6d",
-   "metadata": {},
-   "source": [
-    "## Create a plan for today"
-   ]
-  },
-  {
-   "cell_type": "code",
-   "execution_count": 13,
-   "id": "0b48b7eb-ac0e-452a-93f6-9655f8da9729",
-   "metadata": {
-    "tags": []
-   },
-   "outputs": [
-    {
-     "data": {
-      "text/plain": [
-       "['6:00am - Wake up and spend 5 minutes stretching and doing some light yoga to help wake up your body and mind. Spend the next 10 minutes meditating and visualizing a positive and productive day.',\n",
-       " '6:15am - Get dressed and start your morning routine. Spend 5 minutes brushing your teeth, washing your face, and getting ready for the day.',\n",
-       " '6:20am - Prepare a healthy breakfast to give your body the fuel it needs for the day ahead. Spend 15 minutes cooking and eating your meal.',\n",
-       " '6:35am - Spend 10 minutes reviewing your goals and priorities for the day ahead. Write out a to-do list and prioritize the tasks you need to complete.',\n",
-       " '6:45am - Spend 15 minutes researching job opportunities in the new town. Use online job boards, local newspapers, and networking sites to find potential leads.',\n",
-       " '7:00am - Spend 15 minutes reviewing your list of job opportunities and prioritizing them based on your personal interests and qualifications.',\n",
-       " '7:15am - Spend 15 minutes researching the first job opportunity on your list. Look into the company and the job requirements to get a better understanding of what they are looking for.',\n",
-       " '7:30am - Spend 15 minutes tailoring your resume and cover letter to the first job opportunity on your list. Highlight your relevant experience and skills to show why you would be a good fit for the position.',\n",
-       " '7:45am - Take a 15-minute break to stretch and move your body. Stand up, walk around, and do some light exercises to help increase your energy and focus.',\n",
-       " '8:00am - Spend the next hour applying for the first job opportunity on your list. Submit your tailored resume and cover letter, and follow up with any additional information the employer may need.',\n",
-       " '9:00am - Take a 15-minute break to check your emails and respond to any messages or notifications.',\n",
-       " '9:15am - Spend 15 minutes researching the second job opportunity on your list. Look into the company and the job requirements to get a better understanding of what they are looking for.',\n",
-       " '9:30am - Spend 15 minutes tailoring your resume and cover letter to the second job opportunity on your list. Highlight your relevant experience and skills to show why you would be a good fit for the position.',\n",
-       " '9:45am - Take a 15-minute break to stretch and move your body. Stand up, walk around, and do some light exercises to help increase your energy and focus.',\n",
-       " '10:00am - Spend the next hour applying for the second job opportunity on your list. Submit your tailored resume and cover letter, and follow up with any additional information the employer may need.',\n",
-       " '11:00am - Take a 30-minute break and go for a walk to explore the new town. Take in the sights and sounds of your surroundings, and enjoy some fresh air and exercise.',\n",
-       " '11:30am - Spend 30 minutes working on a design project to stay productive and engaged. Use your creativity to come up with new ideas and solutions.',\n",
-       " '12:00pm - Take a 30-minute break to recharge your batteries. Listen to some music, read a book, or do something else that relaxes and rejuvenates you.',\n",
-       " '12:30pm - Spend 30 minutes reviewing your to-do list and prioritizing the tasks you need to complete for the rest of the day.',\n",
-       " '1:00pm - Spend 30 minutes researching the third job opportunity on your list. Look into the company and the job requirements to get a better understanding of what they are looking for.',\n",
-       " '1:30pm - Spend 30 minutes tailoring your resume and cover letter to the third job opportunity on your list. Highlight your relevant experience and skills to show why you would be a good fit for the position.',\n",
-       " '2:00pm - Take a 30-minute break to stretch and move your body. Stand up, walk around, and do some light exercises to help increase your energy and focus.',\n",
-       " '2:30pm - Spend the next hour applying for the third job opportunity on your list. Submit your tailored resume and cover letter, and follow up with any additional information the employer may need.',\n",
-       " '3:30pm - Take a 15-minute break to check your emails and respond to any messages or notifications.',\n",
-       " '3:45pm - Spend 30 minutes working on a design project to stay productive and engaged. Use your creativity to come up with new ideas and solutions.',\n",
-       " '4:15pm - Take a 15-minute break to connect with friends or family for emotional support and to stay connected to your support system.',\n",
-       " '4:30pm - Spend 30 minutes reviewing your progress and reflecting on your accomplishments for the day.',\n",
-       " '5:00pm - Spend an hour cooking a healthy meal for dinner to nourish your body and practice self-care. Use fresh ingredients and take your time to enjoy the process.',\n",
-       " '6:00pm - Take a 30-minute break to relax and unwind before bed. Read a book, listen to some music, or do something else that helps you calm down and destress.',\n",
-       " '6:30pm - Spend 30 minutes preparing for bed. Turn off your electronics, dim the lights, and create a calm and soothing environment to help you sleep better.',\n",
-       " '7:00pm - Spend 30 minutes meditating or doing some light yoga to help you relax and prepare for sleep.',\n",
-       " '7:30pm - Get into bed and spend the next 30 minutes reading a book, listening to some music, or doing something else that helps you wind down and fall asleep easier.',\n",
-       " '8:00pm - Turn off the lights and go to sleep, knowing that you have done your best to make the most of your day and set yourself up for success in the future.']"
-      ]
-     },
-     "execution_count": 13,
-     "metadata": {},
-     "output_type": "execute_result"
-    }
-   ],
-   "source": [
-    "tommie.create_daily_plan()"
-   ]
-  },
-  {
-   "cell_type": "markdown",
-=======
->>>>>>> 97ff1bdf
    "id": "e509c468-f7cd-4d72-9f3a-f4aba28b1eea",
    "metadata": {},
    "source": [
@@ -747,11 +619,7 @@
   },
   {
    "cell_type": "code",
-<<<<<<< HEAD
-   "execution_count": 14,
-=======
    "execution_count": 13,
->>>>>>> 97ff1bdf
    "id": "154dee3d-bfe0-4828-b963-ed7e885799b3",
    "metadata": {
     "tags": []
@@ -801,11 +669,7 @@
   },
   {
    "cell_type": "code",
-<<<<<<< HEAD
-   "execution_count": 15,
-=======
    "execution_count": 14,
->>>>>>> 97ff1bdf
    "id": "238be49c-edb3-4e26-a2b6-98777ba8de86",
    "metadata": {
     "tags": []
@@ -815,29 +679,6 @@
      "name": "stdout",
      "output_type": "stream",
      "text": [
-<<<<<<< HEAD
-      "\u001b[32mTommie wakes up to the sound of a noisy construction site outside his window.\u001b[0m Tommie feels annoyed and tries to block out the noise by putting on headphones or earplugs.\n",
-      "\u001b[32mTommie gets out of bed and heads to the kitchen to make himself some coffee.\u001b[0m Tommie feels a bit better after drinking the coffee and continues with his job search.\n",
-      "\u001b[32mTommie realizes he forgot to buy coffee filters and starts rummaging through his moving boxes to find some.\u001b[0m Tommie feels frustrated and annoyed with himself for not being more prepared.\n",
-      "\u001b[32mTommie finally finds the filters and makes himself a cup of coffee.\u001b[0m Tommie takes a deep breath and savors the aroma of freshly brewed coffee.\n",
-      "\u001b[32mThe coffee tastes bitter, and Tommie regrets not buying a better brand.\u001b[0m Tommie feels disappointed with the bitter taste and makes a mental note to buy a better brand next time.\n",
-      "\u001b[32mTommie checks his email and sees that he has no job offers yet.\u001b[0m Tommie feels discouraged and takes a deep breath, reminding themselves to stay positive and keep applying for jobs.\n",
-      "\u001b[32mTommie spends some time updating his resume and cover letter.\u001b[0m Tommie feels productive and accomplished after updating their resume and cover letter.\n",
-      "\u001b[32mTommie heads out to explore the city and look for job openings.\u001b[0m Tommie feels hopeful and excited to explore the city and find job openings.\n",
-      "\u001b[32mTommie sees a sign for a job fair and decides to attend.\u001b[0m Tommie feels hopeful and motivated to attend the job fair.\n",
-      "\u001b[32mThe line to get in is long, and Tommie has to wait for an hour.\u001b[0m Tommie feels anxious and restless while waiting in line for an hour.\n",
-      "\u001b[34mCharacter Tommie is reflecting\u001b[0m\n",
-      "\u001b[32mTommie meets several potential employers at the job fair but doesn't receive any offers.\u001b[0m Tommie feels disappointed but tries to stay positive and continues applying for jobs.\n",
-      "\u001b[32mTommie leaves the job fair feeling disappointed.\u001b[0m Tommie feels disappointed but tries to stay positive and continues applying for jobs.\n",
-      "\u001b[32mTommie stops by a local diner to grab some lunch.\u001b[0m Tommie feels relieved to take a break and enjoy some food.\n",
-      "\u001b[32mThe service is slow, and Tommie has to wait for 30 minutes to get his food.\u001b[0m Tommie feels annoyed and frustrated with the slow service but tries to stay patient and understanding.\n",
-      "\u001b[32mTommie overhears a conversation at the next table about a job opening.\u001b[0m \"Excuse me, I couldn't help but overhear about the job opening. Do you have any more information about it?\"\n",
-      "\u001b[32mTommie asks the diners about the job opening and gets some information about the company.\u001b[0m \"Can you tell me more about the job opening and the company? I'm actively searching for job opportunities in the design field.\"\n",
-      "\u001b[32mTommie decides to apply for the job and sends his resume and cover letter.\u001b[0m \"Thank you for the information. I will definitely look into applying for the job.\"\n",
-      "\u001b[32mTommie continues his search for job openings and drops off his resume at several local businesses.\u001b[0m Tommie feels hopeful and proactive in his job search.\n",
-      "\u001b[32mTommie takes a break from his job search to go for a walk in a nearby park.\u001b[0m Tommie feels refreshed and rejuvenated after taking a break and going for a walk in the park.\n",
-      "\u001b[32mA dog approaches and licks Tommie's feet, and he pets it for a few minutes.\u001b[0m Tommie feels momentarily happy and enjoys petting the dog, but then continues with his job search.\n",
-=======
       "\u001b[32mTommie wakes up to the sound of a noisy construction site outside his window.\u001b[0m Tommie covers his head with a pillow to block out the noise.\n",
       "\u001b[32mTommie gets out of bed and heads to the kitchen to make himself some coffee.\u001b[0m Tommie starts brewing his coffee and enjoys the smell.\n",
       "\u001b[32mTommie realizes he forgot to buy coffee filters and starts rummaging through his moving boxes to find some.\u001b[0m Tommie sighs in frustration and continues to search for the filters.\n",
@@ -859,32 +700,10 @@
       "\u001b[32mTommie continues his search for job openings and drops off his resume at several local businesses.\u001b[0m Tommie feels hopeful but also anxious about the possibility of not hearing back from any of the businesses.\n",
       "\u001b[32mTommie takes a break from his job search to go for a walk in a nearby park.\u001b[0m Tommie feels a sense of calm and relaxation as he takes a break from his job search to enjoy nature.\n",
       "\u001b[32mA dog approaches and licks Tommie's feet, and he pets it for a few minutes.\u001b[0m Tommie feels a brief moment of happiness and connection with the dog before continuing on with his day.\n",
->>>>>>> 97ff1bdf
       "****************************************\n",
       "\u001b[34mAfter 20 observations, Tommie's summary is:\n",
       "Name: Tommie (age: 25)\n",
       "Innate traits: anxious, likes design\n",
-<<<<<<< HEAD
-      "Tommie is a determined and proactive individual who is actively searching for job opportunities in the design field. Despite facing setbacks and challenges, Tommie remains hopeful and positive, taking proactive steps such as attending job fairs and networking to find leads. Tommie has a structured and productive daily routine, including meditation, exercise, and creative work, and is committed to self-care and relaxation. Additionally, Tommie has a fond memory of his childhood dog, Bruno.\u001b[0m\n",
-      "****************************************\n",
-      "\u001b[32mTommie sees a group of people playing frisbee and decides to join in.\u001b[0m Do nothing.\n",
-      "\u001b[32mTommie has fun playing frisbee but gets hit in the face with the frisbee and hurts his nose.\u001b[0m Tommie winces in pain and holds his nose, but then laughs it off and continues playing.\n",
-      "\u001b[32mTommie goes back to his apartment to rest for a bit.\u001b[0m Tommie takes a moment to rest and recharge before continuing with his job search.\n",
-      "\u001b[32mA raccoon tore open the trash bag outside his apartment, and the garbage is all over the floor.\u001b[0m Tommie cleans up the garbage and disposes of it properly.\n",
-      "\u001b[32mTommie starts to feel frustrated with his job search.\u001b[0m Tommie takes a deep breath and reminds themselves of their determination to find a job in the design field.\n",
-      "\u001b[32mTommie calls his best friend to vent about his struggles.\u001b[0m \"Hey, can we talk for a bit? I'm feeling really frustrated with my job search and I could use someone to vent to.\"\n",
-      "\u001b[32mTommie's friend offers some words of encouragement and tells him to keep trying.\u001b[0m \"Thank you for your support, it means a lot to me.\"\n",
-      "\u001b[32mTommie feels slightly better after talking to his friend.\u001b[0m Tommie feels grateful for his friend's support and takes a moment to reflect on their advice before continuing with his job search.\n",
-      "\u001b[32mTommie decides to go for a jog to clear his mind.\u001b[0m Tommie puts on his running shoes and heads out for a jog.\n",
-      "\u001b[32mTommie jogs through the city and sees some interesting sights.\u001b[0m Tommie feels energized and inspired by the sights of the city during his jog.\n",
-      "\u001b[32mTommie stops to take a picture of a street mural.\u001b[0m Tommie smiles and admires the street mural before continuing on their jog.\n",
-      "\u001b[32mTommie runs into an old friend from college who now lives in the city.\u001b[0m \"Hey! It's great to see you, how have you been?\"\n",
-      "\u001b[32mThey catch up for a few minutes, but Tommie's friend has to leave to attend a meeting.\u001b[0m \"It was great seeing you, let's catch up soon!\"\n",
-      "\u001b[32mTommie thanks his friend and feels hopeful again.\u001b[0m \"Thanks for catching up with me, it was great seeing you again.\"\n",
-      "\u001b[34mCharacter Tommie is reflecting\u001b[0m\n",
-      "\u001b[32mTommie heads back to his apartment to rest and prepare for his upcoming interviews.\u001b[0m Tommie feels relieved to be able to rest and prepare for his upcoming interviews.\n",
-      "\u001b[32mTommie spends the evening rehearsing his interview pitch.\u001b[0m Tommie feels prepared and confident for the upcoming interview.\n"
-=======
       "Tommie is a determined and persistent job seeker who experiences a range of emotions, including disappointment, anxiety, determination, and excitement. He is proactive in his search and seeks out opportunities to explore the city and meet potential employers. Despite facing setbacks and challenges, he remains hopeful and continues to update his resume and cover letter.\u001b[0m\n",
       "****************************************\n",
       "\u001b[32mTommie sees a group of people playing frisbee and decides to join in.\u001b[0m \"Hi, can I play with you guys?\"\n",
@@ -903,7 +722,6 @@
       "\u001b[32mTommie thanks his friend and feels hopeful again.\u001b[0m Tommie nods and smiles, feeling grateful for his friend's support.\n",
       "\u001b[32mTommie heads back to his apartment to rest and prepare for his upcoming interviews.\u001b[0m Tommie takes a deep breath and feels a sense of relief knowing that he has upcoming interviews.\n",
       "\u001b[32mTommie spends the evening rehearsing his interview pitch.\u001b[0m Tommie feels focused and determined to do well in his upcoming interviews.\n"
->>>>>>> 97ff1bdf
      ]
     }
    ],
@@ -928,11 +746,7 @@
   },
   {
    "cell_type": "code",
-<<<<<<< HEAD
-   "execution_count": 16,
-=======
    "execution_count": 15,
->>>>>>> 97ff1bdf
    "id": "6336ab5d-3074-4831-951f-c9e2cba5dfb5",
    "metadata": {
     "tags": []
@@ -941,17 +755,10 @@
     {
      "data": {
       "text/plain": [
-<<<<<<< HEAD
-       "'\"It\\'s been a bit of a rollercoaster, but I\\'m feeling hopeful now. I went for a jog and saw some really inspiring sights in the city, and I also spent the evening rehearsing my interview pitch. It\\'s been a productive day overall. How about you?\"'"
-      ]
-     },
-     "execution_count": 16,
-=======
        "'\"Well, it\\'s been a bit of a rollercoaster, to be honest. I\\'ve been job searching all day and it\\'s been a mix of excitement, disappointment, and anxiety. But I\\'m trying to stay positive and keep pushing forward.\"'"
       ]
      },
      "execution_count": 15,
->>>>>>> 97ff1bdf
      "metadata": {},
      "output_type": "execute_result"
     }
@@ -962,11 +769,7 @@
   },
   {
    "cell_type": "code",
-<<<<<<< HEAD
-   "execution_count": 17,
-=======
    "execution_count": 16,
->>>>>>> 97ff1bdf
    "id": "809ac906-69b7-4326-99ec-af638d32bb20",
    "metadata": {
     "tags": []
@@ -975,17 +778,10 @@
     {
      "data": {
       "text/plain": [
-<<<<<<< HEAD
-       "'\"I actually don\\'t drink coffee, but I love tea. How about you?\"'"
-      ]
-     },
-     "execution_count": 17,
-=======
        "'\"I actually really like coffee, it helps me stay focused during my job search. How about you?\"'"
       ]
      },
      "execution_count": 16,
->>>>>>> 97ff1bdf
      "metadata": {},
      "output_type": "execute_result"
     }
@@ -996,11 +792,7 @@
   },
   {
    "cell_type": "code",
-<<<<<<< HEAD
-   "execution_count": 18,
-=======
    "execution_count": 17,
->>>>>>> 97ff1bdf
    "id": "f733a431-19ea-421a-9101-ae2593a8c626",
    "metadata": {
     "tags": []
@@ -1009,17 +801,10 @@
     {
      "data": {
       "text/plain": [
-<<<<<<< HEAD
-       "'\"I actually don\\'t drink coffee, but I love tea. How about you?\"'"
-      ]
-     },
-     "execution_count": 18,
-=======
        "'Tommie would say: \"I actually really like coffee, it helps me stay focused during my job search. How about you?\" '"
       ]
      },
      "execution_count": 17,
->>>>>>> 97ff1bdf
      "metadata": {},
      "output_type": "execute_result"
     }
@@ -1040,11 +825,7 @@
   },
   {
    "cell_type": "code",
-<<<<<<< HEAD
-   "execution_count": 19,
-=======
    "execution_count": 18,
->>>>>>> 97ff1bdf
    "id": "ec8bbe18-a021-419c-bf1f-23d34732cd99",
    "metadata": {
     "tags": []
@@ -1066,11 +847,7 @@
   },
   {
    "cell_type": "code",
-<<<<<<< HEAD
-   "execution_count": 20,
-=======
    "execution_count": 19,
->>>>>>> 97ff1bdf
    "id": "1e2745f5-e0da-4abd-98b4-830802ce6698",
    "metadata": {
     "tags": []
@@ -1093,11 +870,7 @@
   },
   {
    "cell_type": "code",
-<<<<<<< HEAD
-   "execution_count": 21,
-=======
    "execution_count": 20,
->>>>>>> 97ff1bdf
    "id": "de4726e3-4bb1-47da-8fd9-f317a036fe0f",
    "metadata": {
     "tags": []
@@ -1109,11 +882,7 @@
      "text": [
       "Name: Eve (age: 34)\n",
       "Innate traits: curious, helpful\n",
-<<<<<<< HEAD
-      "Eve is attentive to her coworkers, enjoys physical activity, is helpful and cooperative, and has a routine morning.\n"
-=======
       "Eve is attentive to her colleagues, enjoys physical activity, helpful to coworkers, responsible in waking up to her alarm, and eats breakfast.\n"
->>>>>>> 97ff1bdf
      ]
     }
    ],
@@ -1134,11 +903,7 @@
   },
   {
    "cell_type": "code",
-<<<<<<< HEAD
-   "execution_count": 22,
-=======
    "execution_count": 21,
->>>>>>> 97ff1bdf
    "id": "6cda916d-800c-47bc-a7f9-6a2f19187472",
    "metadata": {
     "tags": []
@@ -1147,17 +912,10 @@
     {
      "data": {
       "text/plain": [
-<<<<<<< HEAD
-       "'\"I\\'m feeling pretty good today, thanks for asking! How about you?\"'"
-      ]
-     },
-     "execution_count": 22,
-=======
        "'\"I\\'m feeling curious about what we have planned for today. How about you?\"'"
       ]
      },
      "execution_count": 21,
->>>>>>> 97ff1bdf
      "metadata": {},
      "output_type": "execute_result"
     }
@@ -1168,11 +926,7 @@
   },
   {
    "cell_type": "code",
-<<<<<<< HEAD
-   "execution_count": 23,
-=======
    "execution_count": 22,
->>>>>>> 97ff1bdf
    "id": "448ae644-0a66-4eb2-a03a-319f36948b37",
    "metadata": {
     "tags": []
@@ -1181,17 +935,10 @@
     {
      "data": {
       "text/plain": [
-<<<<<<< HEAD
-       "'\"I don\\'t know much about Tommie, but I overheard someone saying they were hard to work with. Have you worked with them before?\"'"
-      ]
-     },
-     "execution_count": 23,
-=======
        "'\"I overheard someone mention that Tommie is hard to work with, but I don\\'t know much else about them. Why do you ask?\"'"
       ]
      },
      "execution_count": 22,
->>>>>>> 97ff1bdf
      "metadata": {},
      "output_type": "execute_result"
     }
@@ -1202,11 +949,7 @@
   },
   {
    "cell_type": "code",
-<<<<<<< HEAD
-   "execution_count": 24,
-=======
    "execution_count": 23,
->>>>>>> 97ff1bdf
    "id": "493fc5b8-8730-4ef8-9820-0f1769ce1691",
    "metadata": {
     "tags": []
@@ -1215,17 +958,10 @@
     {
      "data": {
       "text/plain": [
-<<<<<<< HEAD
-       "'\"Oh, interesting. What kind of job is Tommie looking for?\"'"
-      ]
-     },
-     "execution_count": 24,
-=======
        "'\"That\\'s interesting, I didn\\'t know Tommie was looking for a job. What kind of job is he looking for? Maybe I can keep an eye out for any openings that might be a good fit for him.\"'"
       ]
      },
      "execution_count": 23,
->>>>>>> 97ff1bdf
      "metadata": {},
      "output_type": "execute_result"
     }
@@ -1236,11 +972,7 @@
   },
   {
    "cell_type": "code",
-<<<<<<< HEAD
-   "execution_count": 25,
-=======
    "execution_count": 24,
->>>>>>> 97ff1bdf
    "id": "4b46452a-6c54-4db2-9d87-18597f70fec8",
    "metadata": {
     "tags": []
@@ -1249,17 +981,10 @@
     {
      "data": {
       "text/plain": [
-<<<<<<< HEAD
-       "'\"Sure, I\\'d be happy to help. What kind of experience does Tommie have in the field he\\'s looking for a job in?\"'"
-      ]
-     },
-     "execution_count": 25,
-=======
        "'\"Sure, I\\'d be happy to talk to him and see if I can help in any way. Do you have any specific questions you\\'d like me to ask him?\"'"
       ]
      },
      "execution_count": 24,
->>>>>>> 97ff1bdf
      "metadata": {},
      "output_type": "execute_result"
     }
@@ -1280,11 +1005,7 @@
   },
   {
    "cell_type": "code",
-<<<<<<< HEAD
-   "execution_count": 26,
-=======
    "execution_count": 25,
->>>>>>> 97ff1bdf
    "id": "042ea271-4bf1-4247-9082-239a6fea43b8",
    "metadata": {
     "tags": []
@@ -1311,11 +1032,7 @@
   },
   {
    "cell_type": "code",
-<<<<<<< HEAD
-   "execution_count": 27,
-=======
    "execution_count": 26,
->>>>>>> 97ff1bdf
    "id": "d5462b14-218e-4d85-b035-df57ea8e0f80",
    "metadata": {
     "tags": []
@@ -1325,13 +1042,6 @@
      "name": "stdout",
      "output_type": "stream",
      "text": [
-<<<<<<< HEAD
-      "Eve: \"Sure, I'd be happy to share my story and offer advice. I actually got into the industry through a friend who recommended me for a position. How about you?\"\n",
-      "Tommie: \"That's great to hear! I'm actually still searching for job opportunities in the design field. Do you have any advice on how I can network and connect with people in the industry?\"\n",
-      "Eve: \"Of course, networking is really important in this industry. Have you tried attending industry events or joining professional associations? It's also helpful to reach out to people on LinkedIn and ask for informational interviews. And don't be afraid to ask your friends and colleagues if they know of any job openings. Good luck with your job search!\"\n",
-      "Tommie: \"Thank you so much for the advice, Eve. I really appreciate it. I'll definitely look into attending industry events and reaching out to people on LinkedIn. Goodbye!\"\n",
-      "Eve: \"You're welcome, Tommie. I'm glad I could offer some helpful advice. Good luck with your job search!\"\n"
-=======
       "Eve: \"Sure, I'd love to share my story with you and offer any advice I can. Where would you like me to start?\"\n",
       "Tommie: \"I've had some ups and downs, but overall I'm feeling hopeful about my job search. I've been updating my resume and cover letter, and I have a few upcoming interviews that I'm excited about. How about you, how has your day been going?\"\n",
       "Eve: \"That's great to hear, Tommie. I'm glad you're feeling hopeful and have some upcoming interviews. Is there anything specific you're looking for in a job? Maybe I can keep an eye out for any opportunities that might be a good fit for you.\"\n",
@@ -1340,7 +1050,6 @@
       "Eve: \"That's great to know, Tommie. I'll definitely keep an eye out for any opportunities in the design field, whether it's in a creative agency or startup. And if I come across anything that might be a good fit, I'll let you know right away. Good luck with your upcoming interviews and let me know if there's anything else I can do to help!\"\n",
       "Tommie: \"Thank you so much, Eve! I really appreciate your willingness to help me find job opportunities. Have a great day!\"\n",
       "Eve: \"You're welcome, Tommie. It was great talking with you and I wish you the best of luck in your job search. Have a great day!\"\n"
->>>>>>> 97ff1bdf
      ]
     }
    ],
@@ -1363,11 +1072,7 @@
   },
   {
    "cell_type": "code",
-<<<<<<< HEAD
-   "execution_count": 28,
-=======
    "execution_count": 27,
->>>>>>> 97ff1bdf
    "id": "c4d252f3-fcc1-474c-846e-a7605a6b4ce7",
    "metadata": {
     "tags": []
@@ -1379,12 +1084,6 @@
      "text": [
       "Name: Tommie (age: 25)\n",
       "Innate traits: anxious, likes design\n",
-<<<<<<< HEAD
-      "Tommie is determined, proactive, and willing to put in a lot of effort to find a job in the design field. They value social support and seek help and networking to find job opportunities. Despite facing setbacks and challenges, Tommie tries to stay positive and productive while exploring the city for job openings. They also reach out to friends to vent about their struggles and remain hopeful and excited about their job search.\n",
-      "Name: Eve (age: 34)\n",
-      "Innate traits: curious, helpful\n",
-      "Eve is a helpful and supportive colleague who is willing to offer advice and assistance to others. She is knowledgeable about networking and professional associations in her industry. She is also observant and willing to ask questions to learn more about people and situations. She is a friendly person who engages in casual conversation with others and is willing to share her own experiences. Additionally, she is responsible and punctual in her daily routine.\n"
-=======
       "Tommie is a determined and persistent individual who seeks support from friends during his job search. He finds inspiration in the creativity and beauty around him, and experiences a range of emotions including disappointment, anxiety, determination, and excitement. He copes with setbacks by remaining hopeful and proactive in his search, exploring the city and seeking out potential employers. He values the support and understanding of his friends throughout the process.\n"
      ]
     }
@@ -1407,7 +1106,6 @@
       "Name: Eve (age: 34)\n",
       "Innate traits: curious, helpful\n",
       "Eve is a helpful and attentive person who is willing to offer assistance and keep an eye out for job opportunities. She is curious and interested in others' experiences and is a team player, willing to assist her colleagues with their tasks. She is also a tennis player and enjoys a bowl of porridge for breakfast. However, she is not immune to workplace gossip and occasionally overhears negative comments about others.\n"
->>>>>>> 97ff1bdf
      ]
     }
    ],
@@ -1428,11 +1126,7 @@
     {
      "data": {
       "text/plain": [
-<<<<<<< HEAD
-       "'\"It was great! Eve gave me some really helpful advice on networking and finding job opportunities in the design field. Have you ever attended any industry events or joined professional associations?\"'"
-=======
        "'\"It was really helpful actually. Eve offered to keep an eye out for any job opportunities in the design field, which is exactly what I\\'m looking for. It\\'s great to have supportive friends like her.\"'"
->>>>>>> 97ff1bdf
       ]
      },
      "execution_count": 29,
@@ -1455,11 +1149,7 @@
     {
      "data": {
       "text/plain": [
-<<<<<<< HEAD
-       "'\"It was a positive conversation. Tommie seemed really eager to learn about networking and job searching in the industry. I was happy to offer some advice and hopefully help him in his search.\"'"
-=======
        "'\"It was really nice! Tommie seems like a great person and I\\'m happy to help them with their job search. Is there anything else you wanted to know about our conversation?\"'"
->>>>>>> 97ff1bdf
       ]
      },
      "execution_count": 30,
@@ -1482,11 +1172,7 @@
     {
      "data": {
       "text/plain": [
-<<<<<<< HEAD
-       "'\"I think I covered most of what I wanted to share with Tommie, but if there\\'s anything else he wants to know or if he has any more questions, he knows where to find me. Thanks for asking, Person A.\"'"
-=======
        "'\"I think our conversation went well, but if there was one thing I wish I had said to Tommie, it would be to ask if they have any specific companies or agencies in mind that they would love to work for. That way, I can keep an even closer eye out for any job opportunities that might be a perfect fit for them. But overall, I think we covered a lot of ground and I\\'m excited to help Tommie in any way I can.\"'"
->>>>>>> 97ff1bdf
       ]
      },
      "execution_count": 31,
@@ -1523,7 +1209,7 @@
    "name": "python",
    "nbconvert_exporter": "python",
    "pygments_lexer": "ipython3",
-   "version": "3.9.1"
+   "version": "3.11.2"
   }
  },
  "nbformat": 4,
