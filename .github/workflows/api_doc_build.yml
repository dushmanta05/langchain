<<<<<<< HEAD
name: '📚 API Documentation Build'
=======
name: '📚 API Docs'
run-name: 'Build & Deploy API Reference'
>>>>>>> a9e52ca6
# Runs daily or can be triggered manually for immediate updates

on:
  workflow_dispatch:
  schedule:
    - cron:  '0 13 * * *'  # Daily at 1PM UTC
env:
  PYTHON_VERSION: "3.11"

jobs:
  # Only runs on main repository to prevent unnecessary builds on forks
  build:
    if: github.repository == 'langchain-ai/langchain' || github.event_name != 'schedule'
    runs-on: ubuntu-latest
    permissions:
      contents: read
    steps:
      - uses: actions/checkout@v4
        with:
          path: langchain
      - uses: actions/checkout@v4
        with:
          repository: langchain-ai/langchain-api-docs-html
          path: langchain-api-docs-html
          token: ${{ secrets.TOKEN_GITHUB_API_DOCS_HTML }}

      - name: '📋 Extract Repository List with yq'
        id: get-unsorted-repos
        uses: mikefarah/yq@master
        with:
          cmd: |
            yq '
              .packages[]
              | select(
                  (
                    (.repo | test("^langchain-ai/"))
                    and
                    (.repo != "langchain-ai/langchain")
                  )
                  or
                  (.include_in_api_ref // false)
                )
              | .repo
            ' langchain/libs/packages.yml

      - name: '📋 Parse YAML & Checkout Repositories'
        env:
          REPOS_UNSORTED: ${{ steps.get-unsorted-repos.outputs.result }}
          GITHUB_TOKEN: ${{ secrets.GITHUB_TOKEN }}
        run: |
          # Get unique repositories
          REPOS=$(echo "$REPOS_UNSORTED" | sort -u)
<<<<<<< HEAD
          
=======

>>>>>>> a9e52ca6
          # Checkout each unique repository
          for repo in $REPOS; do
            # Validate repository format (allow any org with proper format)
            if [[ ! "$repo" =~ ^[a-zA-Z0-9_.-]+/[a-zA-Z0-9_.-]+$ ]]; then
              echo "Error: Invalid repository format: $repo"
              exit 1
            fi
<<<<<<< HEAD
            
            REPO_NAME=$(echo $repo | cut -d'/' -f2)
            
=======

            REPO_NAME=$(echo $repo | cut -d'/' -f2)

>>>>>>> a9e52ca6
            # Additional validation for repo name
            if [[ ! "$REPO_NAME" =~ ^[a-zA-Z0-9_.-]+$ ]]; then
              echo "Error: Invalid repository name: $REPO_NAME"
              exit 1
            fi
<<<<<<< HEAD
            
=======

>>>>>>> a9e52ca6
            echo "Checking out $repo to $REPO_NAME"
            git clone --depth 1 https://github.com/$repo.git $REPO_NAME
          done

      - name: '🐍 Setup Python ${{ env.PYTHON_VERSION }}'
        uses: actions/setup-python@v5
        id: setup-python
        with:
          python-version: ${{ env.PYTHON_VERSION }}

      - name: '📦 Install Initial Python Dependencies'
        working-directory: langchain
        run: |
          python -m pip install -U uv
          python -m uv pip install --upgrade --no-cache-dir pip setuptools pyyaml

      - name: '📦 Organize Library Directories'
        run: python langchain/.github/scripts/prep_api_docs_build.py

      - name: '🧹 Remove Old HTML Files'
        run:
          rm -rf langchain-api-docs-html/api_reference_build/html

      - name: '📦 Install Documentation Dependencies'
        working-directory: langchain
        run: |
          python -m uv pip install $(ls ./libs/partners | xargs -I {} echo "./libs/partners/{}") --overrides ./docs/vercel_overrides.txt
          python -m uv pip install libs/core libs/langchain libs/text-splitters libs/community libs/experimental libs/standard-tests
          python -m uv pip install -r docs/api_reference/requirements.txt

      - name: '🔧 Configure Git Settings'
        working-directory: langchain
        run: |
          git config --local user.email "actions@github.com"
          git config --local user.name "Github Actions"

      - name: '📚 Build API Documentation'
        working-directory: langchain
        run: |
          python docs/api_reference/create_api_rst.py
          python -m sphinx -T -E -b html -d ../langchain-api-docs-html/_build/doctrees -c docs/api_reference docs/api_reference ../langchain-api-docs-html/api_reference_build/html -j auto
          python docs/api_reference/scripts/custom_formatter.py ../langchain-api-docs-html/api_reference_build/html
          # Default index page is blank so we copy in the actual home page.
          cp ../langchain-api-docs-html/api_reference_build/html/{reference,index}.html
          rm -rf ../langchain-api-docs-html/_build/

      # https://github.com/marketplace/actions/add-commit
      - uses: EndBug/add-and-commit@v9
        with:
          cwd: langchain-api-docs-html
          message: 'Update API docs build'<|MERGE_RESOLUTION|>--- conflicted
+++ resolved
@@ -1,9 +1,5 @@
-<<<<<<< HEAD
-name: '📚 API Documentation Build'
-=======
 name: '📚 API Docs'
 run-name: 'Build & Deploy API Reference'
->>>>>>> a9e52ca6
 # Runs daily or can be triggered manually for immediate updates
 
 on:
@@ -56,11 +52,6 @@
         run: |
           # Get unique repositories
           REPOS=$(echo "$REPOS_UNSORTED" | sort -u)
-<<<<<<< HEAD
-          
-=======
-
->>>>>>> a9e52ca6
           # Checkout each unique repository
           for repo in $REPOS; do
             # Validate repository format (allow any org with proper format)
@@ -68,25 +59,14 @@
               echo "Error: Invalid repository format: $repo"
               exit 1
             fi
-<<<<<<< HEAD
-            
-            REPO_NAME=$(echo $repo | cut -d'/' -f2)
-            
-=======
 
             REPO_NAME=$(echo $repo | cut -d'/' -f2)
 
->>>>>>> a9e52ca6
             # Additional validation for repo name
             if [[ ! "$REPO_NAME" =~ ^[a-zA-Z0-9_.-]+$ ]]; then
               echo "Error: Invalid repository name: $REPO_NAME"
               exit 1
             fi
-<<<<<<< HEAD
-            
-=======
-
->>>>>>> a9e52ca6
             echo "Checking out $repo to $REPO_NAME"
             git clone --depth 1 https://github.com/$repo.git $REPO_NAME
           done
