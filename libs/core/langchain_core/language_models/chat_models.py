--- conflicted
+++ resolved
@@ -606,18 +606,13 @@
 
             try:
                 input_messages = _normalize_messages(messages)
-<<<<<<< HEAD
-                run_id = "-".join((_LC_ID_PREFIX, str(run_manager.run_id)))
+                run_id = "-".join((LC_ID_PREFIX, str(run_manager.run_id)))
                 for chunk in self._stream(
                     input_messages,
                     stop=stop,
                     output_version=kwargs["_output_version"],
                     **kwargs,
                 ):
-=======
-                run_id = "-".join((LC_ID_PREFIX, str(run_manager.run_id)))
-                for chunk in self._stream(input_messages, stop=stop, **kwargs):
->>>>>>> 43b9d3d9
                     if chunk.message.id is None:
                         chunk.message.id = run_id
                     chunk.message.response_metadata = _gen_info_and_msg_metadata(chunk)
