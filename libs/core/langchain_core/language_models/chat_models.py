--- conflicted
+++ resolved
@@ -47,16 +47,13 @@
     is_data_content_block,
     message_chunk_to_message,
 )
-<<<<<<< HEAD
 from langchain_core.messages.block_translators.openai import (
     convert_to_openai_data_block,
     convert_to_openai_image_block,
-=======
-from langchain_core.messages.ai import _LC_ID_PREFIX
+)
 from langchain_core.output_parsers.openai_tools import (
     JsonOutputKeyToolsParser,
     PydanticToolsParser,
->>>>>>> cc98fb9b
 )
 from langchain_core.outputs import (
     ChatGeneration,
