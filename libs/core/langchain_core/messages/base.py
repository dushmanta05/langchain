--- conflicted
+++ resolved
@@ -180,14 +180,14 @@
         .. versionadded:: 1.0.0
 
         """  # noqa: E501
-        from langchain_core.messages import content as types
-        from langchain_core.messages.block_translators.anthropic import (
+        from langchain_core.messages import content as types  # noqa: PLC0415
+        from langchain_core.messages.block_translators.anthropic import (  # noqa: PLC0415
             _convert_to_v1_from_anthropic_input,
         )
-        from langchain_core.messages.block_translators.langchain_v0 import (
+        from langchain_core.messages.block_translators.langchain_v0 import (  # noqa: PLC0415
             _convert_v0_multimodal_input_to_v1,
         )
-        from langchain_core.messages.block_translators.openai import (
+        from langchain_core.messages.block_translators.openai import (  # noqa: PLC0415
             _convert_to_v1_from_chat_completions_input,
         )
 
@@ -319,15 +319,10 @@
         elif merged and isinstance(merged[-1], str):
             merged[-1] += content
         # If second content is an empty string, treat as a no-op
-<<<<<<< HEAD
         elif content == "":
             pass
         # Otherwise, add the second content as a new element of the list
         elif merged:
-=======
-        elif content:
-            # Otherwise, add the second content as a new element of the list
->>>>>>> cc98fb9b
             merged.append(content)
     return merged
 
