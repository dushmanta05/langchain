--- conflicted
+++ resolved
@@ -1,257 +1,5 @@
-<<<<<<< HEAD
-import json
-import uuid
-from pathlib import Path
-from typing import Any, Callable, Dict, List, Optional, Sequence, Tuple
-
-import numpy as np
-from langchain_core.documents import Document
-from langchain_core.embeddings import Embeddings
-from langchain_core.indexing import UpsertResponse
-from langchain_core.load import dumpd, load
-from langchain_core.vectorstores import VectorStore
-
-from langchain_community.utils.math import cosine_similarity
-from langchain_community.vectorstores.utils import maximal_marginal_relevance
-
-
-class InMemoryVectorStore(VectorStore):
-    """In-memory implementation of VectorStore using a dictionary.
-    Uses numpy to compute cosine similarity for search.
-
-    Args:
-        embedding:  embedding function to use.
-    """
-
-    def __init__(self, embedding: Embeddings) -> None:
-        self.store: Dict[str, Dict[str, Any]] = {}
-        self.embedding = embedding
-
-    @property
-    def embeddings(self) -> Embeddings:
-        return self.embedding
-
-    def delete(self, ids: Optional[Sequence[str]] = None, **kwargs: Any) -> None:
-        if ids:
-            for _id in ids:
-                self.store.pop(_id, None)
-
-    async def adelete(self, ids: Optional[Sequence[str]] = None, **kwargs: Any) -> None:
-        self.delete(ids)
-
-    def upsert(self, items: Sequence[Document], /, **kwargs: Any) -> UpsertResponse:
-        vectors = self.embedding.embed_documents([item.page_content for item in items])
-        ids = []
-        for item, vector in zip(items, vectors):
-            doc_id = item.id if item.id else str(uuid.uuid4())
-            ids.append(doc_id)
-            self.store[doc_id] = {
-                "id": doc_id,
-                "vector": vector,
-                "text": item.page_content,
-                "metadata": item.metadata,
-            }
-        return {
-            "succeeded": ids,
-            "failed": [],
-        }
-
-    def get_by_ids(self, ids: Sequence[str], /) -> List[Document]:
-        """Get documents by their ids."""
-        documents = []
-
-        for doc_id in ids:
-            doc = self.store.get(doc_id)
-            if doc:
-                documents.append(
-                    Document(
-                        id=doc["id"],
-                        page_content=doc["text"],
-                        metadata=doc["metadata"],
-                    )
-                )
-        return documents
-
-    async def aget_by_ids(self, ids: Sequence[str], /) -> List[Document]:
-        return self.get_by_ids(ids)
-
-    async def aadd_texts(
-        self,
-        texts: List[str],
-        metadatas: Optional[List[dict]] = None,
-        **kwargs: Any,
-    ) -> List[str]:
-        return self.add_texts(texts, metadatas, **kwargs)
-
-    def _similarity_search_with_score_by_vector(
-        self,
-        embedding: List[float],
-        k: int = 4,
-        filter: Optional[Callable[[Document], bool]] = None,
-        **kwargs: Any,
-    ) -> List[Tuple[Document, float, List[float]]]:
-        result = []
-        for doc in self.store.values():
-            vector = doc["vector"]
-            similarity = float(cosine_similarity([embedding], [vector]).item(0))
-            result.append(
-                (
-                    Document(
-                        id=doc["id"], page_content=doc["text"], metadata=doc["metadata"]
-                    ),
-                    similarity,
-                    vector,
-                )
-            )
-        result.sort(key=lambda x: x[1], reverse=True)
-        if filter is not None:
-            result = [r for r in result if filter(r[0])]
-        return result[:k]
-
-    def similarity_search_with_score_by_vector(
-        self,
-        embedding: List[float],
-        k: int = 4,
-        filter: Optional[Callable[[Document], bool]] = None,
-        **kwargs: Any,
-    ) -> List[Tuple[Document, float]]:
-        return [
-            (doc, similarity)
-            for doc, similarity, _ in self._similarity_search_with_score_by_vector(
-                embedding=embedding, k=k, filter=filter, **kwargs
-            )
-        ]
-
-    def similarity_search_with_score(
-        self,
-        query: str,
-        k: int = 4,
-        **kwargs: Any,
-    ) -> List[Tuple[Document, float]]:
-        embedding = self.embedding.embed_query(query)
-        docs = self.similarity_search_with_score_by_vector(
-            embedding,
-            k,
-            **kwargs,
-        )
-        return docs
-
-    async def asimilarity_search_with_score(
-        self, query: str, k: int = 4, **kwargs: Any
-    ) -> List[Tuple[Document, float]]:
-        return self.similarity_search_with_score(query, k, **kwargs)
-
-    def similarity_search_by_vector(
-        self,
-        embedding: List[float],
-        k: int = 4,
-        **kwargs: Any,
-    ) -> List[Document]:
-        docs_and_scores = self.similarity_search_with_score_by_vector(
-            embedding,
-            k,
-            **kwargs,
-        )
-        return [doc for doc, _ in docs_and_scores]
-
-    async def asimilarity_search_by_vector(
-        self, embedding: List[float], k: int = 4, **kwargs: Any
-    ) -> List[Document]:
-        return self.similarity_search_by_vector(embedding, k, **kwargs)
-
-    def similarity_search(
-        self, query: str, k: int = 4, **kwargs: Any
-    ) -> List[Document]:
-        return [doc for doc, _ in self.similarity_search_with_score(query, k, **kwargs)]
-
-    async def asimilarity_search(
-        self, query: str, k: int = 4, **kwargs: Any
-    ) -> List[Document]:
-        return self.similarity_search(query, k, **kwargs)
-
-    def max_marginal_relevance_search_by_vector(
-        self,
-        embedding: List[float],
-        k: int = 4,
-        fetch_k: int = 20,
-        lambda_mult: float = 0.5,
-        **kwargs: Any,
-    ) -> List[Document]:
-        prefetch_hits = self._similarity_search_with_score_by_vector(
-            embedding=embedding,
-            k=fetch_k,
-            **kwargs,
-        )
-
-        mmr_chosen_indices = maximal_marginal_relevance(
-            np.array(embedding, dtype=np.float32),
-            [vector for _, _, vector in prefetch_hits],
-            k=k,
-            lambda_mult=lambda_mult,
-        )
-        return [prefetch_hits[idx][0] for idx in mmr_chosen_indices]
-
-    def max_marginal_relevance_search(
-        self,
-        query: str,
-        k: int = 4,
-        fetch_k: int = 20,
-        lambda_mult: float = 0.5,
-        **kwargs: Any,
-    ) -> List[Document]:
-        embedding_vector = self.embedding.embed_query(query)
-        return self.max_marginal_relevance_search_by_vector(
-            embedding_vector,
-            k,
-            fetch_k,
-            lambda_mult=lambda_mult,
-            **kwargs,
-        )
-
-    @classmethod
-    def from_texts(
-        cls,
-        texts: List[str],
-        embedding: Embeddings,
-        metadatas: Optional[List[dict]] = None,
-        **kwargs: Any,
-    ) -> "InMemoryVectorStore":
-        store = cls(
-            embedding=embedding,
-        )
-        store.add_texts(texts=texts, metadatas=metadatas, **kwargs)
-        return store
-
-    @classmethod
-    async def afrom_texts(
-        cls,
-        texts: List[str],
-        embedding: Embeddings,
-        metadatas: Optional[List[dict]] = None,
-        **kwargs: Any,
-    ) -> "InMemoryVectorStore":
-        return cls.from_texts(texts, embedding, metadatas, **kwargs)
-
-    @classmethod
-    def load(
-        cls, path: str, embedding: Embeddings, **kwargs: Any
-    ) -> "InMemoryVectorStore":
-        _path: Path = Path(path)
-        with _path.open("r") as f:
-            store = load(json.load(f))
-        vectorstore = cls(embedding=embedding, **kwargs)
-        vectorstore.store = store
-        return vectorstore
-
-    def dump(self, path: str) -> None:
-        _path: Path = Path(path)
-        _path.parent.mkdir(exist_ok=True, parents=True)
-        with _path.open("w") as f:
-            json.dump(dumpd(self.store), f, indent=2)
-=======
 from langchain_core.vectorstores import InMemoryVectorStore
 
 __all__ = [
     "InMemoryVectorStore",
-]
->>>>>>> f765e8fa
+]