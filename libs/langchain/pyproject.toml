[tool.poetry]
name = "langchain"
version = "0.0.347"
description = "Building applications with LLMs through composability"
authors = []
license = "MIT"
readme = "README.md"
repository = "https://github.com/langchain-ai/langchain"

[tool.poetry.scripts]
langchain-server = "langchain.server:main"

[tool.poetry.dependencies]
python = ">=3.8.1,<4.0"
<<<<<<< HEAD
langchain-core = ">=0.0.10,<0.1"
langchain-community = { path = "../community", develop = true }
langchain-openai = { path = "../partners/openai", develop = true }
=======
langchain-core = ">=0.0.11,<0.1"
>>>>>>> db6bf8b0
pydantic = ">=1,<3"
SQLAlchemy = ">=1.4,<3"
requests = "^2"
PyYAML = ">=5.3"
numpy = "^1"
aiohttp = "^3.8.3"
tenacity = "^8.1.0"
anyio = "<4.0"
jsonpatch = "^1.33"
azure-core = {version = "^1.26.4", optional=true}
tqdm = {version = ">=4.48.0", optional = true}
openapi-pydantic = {version = "^0.3.2", optional = true}
faiss-cpu = {version = "^1", optional = true}
wikipedia = {version = "^1", optional = true}
elasticsearch = {version = "^8", optional = true}
opensearch-py = {version = "^2.0.0", optional = true}
redis = {version = "^4", optional = true}
manifest-ml = {version = "^0.0.1", optional = true}
nltk = {version = "^3", optional = true}
transformers = {version = "^4", optional = true}
beautifulsoup4 = {version = "^4", optional = true}
torch = {version = ">=1,<3", optional = true}
jinja2 = {version = "^3", optional = true}
tiktoken = {version = ">=0.3.2,<0.6.0", optional = true, python=">=3.9"}
pinecone-client = {version = "^2", optional = true}
pinecone-text = {version = "^0.4.2", optional = true}
pymongo = {version = "^4.3.3", optional = true}
clickhouse-connect = {version="^0.5.14", optional=true}
weaviate-client = {version = "^3", optional = true}
marqo = {version = "^1.2.4", optional=true}
google-api-python-client = {version = "2.70.0", optional = true}
google-auth = {version = "^2.18.1", optional = true}
wolframalpha = {version = "5.0.0", optional = true}
qdrant-client = {version = "^1.3.1", optional = true, python = ">=3.8.1,<3.12"}
dataclasses-json = ">= 0.5.7, < 0.7"
tensorflow-text = {version = "^2.11.0", optional = true, python = "^3.10, <3.12"}
cohere = {version = "^4", optional = true}
openai = {version = "<2", optional = true}
nlpcloud = {version = "^1", optional = true}
nomic = {version = "^1.0.43", optional = true}
huggingface_hub = {version = "^0", optional = true}
google-search-results = {version = "^2", optional = true}
sentence-transformers = {version = "^2", optional = true}
arxiv = {version = "^1.4", optional = true}
pypdf = {version = "^3.4.0", optional = true}
networkx = {version=">=2.6.3, <4", optional = true}
aleph-alpha-client = {version="^2.15.0", optional = true}
deeplake = {version = "^3.8.3", optional = true}
pgvector = {version = "^0.1.6", optional = true}
psycopg2-binary = {version = "^2.9.5", optional = true}
pyowm = {version = "^3.3.0", optional = true}
async-timeout = {version = "^4.0.0", python = "<3.11"}
azure-identity = {version = "^1.12.0", optional=true}
gptcache = {version = ">=0.1.7", optional = true}
atlassian-python-api = {version = "^3.36.0", optional=true}
pytesseract = {version = "^0.3.10", optional=true}
html2text = {version="^2020.1.16", optional=true}
numexpr = {version="^2.8.6", optional=true}
duckduckgo-search = {version="^3.8.3", optional=true}
azure-cosmos = {version="^4.4.0b1", optional=true}
lark = {version="^1.1.5", optional=true}
lancedb = {version = "^0.1", optional = true}
pexpect = {version = "^4.8.0", optional = true}
pyvespa = {version = "^0.33.0", optional = true}
O365 = {version = "^2.0.26", optional = true}
jq = {version = "^1.4.1", optional = true}
pdfminer-six = {version = "^20221105", optional = true}
docarray = {version="^0.32.0", extras=["hnswlib"], optional=true}
lxml = {version = "^4.9.2", optional = true}
pymupdf = {version = "^1.22.3", optional = true}
rapidocr-onnxruntime = {version = "^1.3.2", optional = true, python = ">=3.8.1,<3.12"}
pypdfium2 = {version = "^4.10.0", optional = true}
gql = {version = "^3.4.1", optional = true}
pandas = {version = "^2.0.1", optional = true}
telethon = {version = "^1.28.5", optional = true}
neo4j = {version = "^5.8.1", optional = true}
langkit = {version = ">=0.0.6, <0.1.0", optional = true}
chardet = {version="^5.1.0", optional=true}
requests-toolbelt = {version = "^1.0.0", optional = true}
openlm = {version = "^0.0.5", optional = true}
scikit-learn = {version = "^1.2.2", optional = true}
azure-ai-formrecognizer = {version = "^3.2.1", optional = true}
azure-ai-vision = {version = "^0.11.1b1", optional = true}
azure-cognitiveservices-speech = {version = "^1.28.0", optional = true}
py-trello = {version = "^0.19.0", optional = true}
momento = {version = "^1.13.0", optional = true}
bibtexparser = {version = "^1.4.0", optional = true}
singlestoredb = {version = "^0.7.1", optional = true}
pyspark = {version = "^3.4.0", optional = true}
clarifai = {version = ">=9.1.0", optional = true}
tigrisdb = {version = "^1.0.0b6", optional = true}
nebula3-python = {version = "^3.4.0", optional = true}
mwparserfromhell = {version = "^0.6.4", optional = true}
mwxml = {version = "^0.3.3", optional = true}
awadb = {version = "^0.3.9", optional = true}
azure-search-documents = {version = "11.4.0b8", optional = true}
esprima = {version = "^4.0.1", optional = true}
streamlit = {version = "^1.18.0", optional = true, python = ">=3.8.1,<3.9.7 || >3.9.7,<4.0"}
psychicapi = {version = "^0.8.0", optional = true}
cassio = {version = "^0.1.0", optional = true}
rdflib = {version = "^6.3.2", optional = true}
sympy = {version = "^1.12", optional = true}
rapidfuzz = {version = "^3.1.1", optional = true}
jsonschema = {version = ">1", optional = true}
langsmith = "~0.0.63"
rank-bm25 = {version = "^0.2.2", optional = true}
amadeus = {version = ">=8.1.0", optional = true}
geopandas = {version = "^0.13.1", optional = true}
python-arango = {version = "^7.5.9", optional = true}
gitpython = {version = "^3.1.32", optional = true}
librosa = {version="^0.10.0.post2", optional = true }
feedparser = {version = "^6.0.10", optional = true}
newspaper3k = {version = "^0.2.8", optional = true}
xata = {version = "^1.0.0a7", optional = true}
xmltodict = {version = "^0.13.0", optional = true}
markdownify = {version = "^0.11.6", optional = true}
assemblyai = {version = "^0.17.0", optional = true}
dashvector = {version = "^1.0.1", optional = true}
sqlite-vss = {version = "^0.1.2", optional = true}
motor = {version = "^3.3.1", optional = true}
timescale-vector = {version = "^0.0.1", optional = true}
typer = {version= "^0.9.0", optional = true}
anthropic = {version = "^0.3.11", optional = true}
aiosqlite = {version = "^0.19.0", optional = true}
rspace_client = {version = "^2.5.0", optional = true}
upstash-redis = {version = "^0.15.0", optional = true}
azure-ai-textanalytics = {version = "^5.3.0", optional = true}
google-cloud-documentai = {version = "^2.20.1", optional = true}
fireworks-ai = {version = "^0.6.0", optional = true, python = ">=3.9,<4.0"}
javelin-sdk = {version = "^0.1.8", optional = true}
hologres-vector = {version = "^0.0.6", optional = true}
praw = {version = "^7.7.1", optional = true}
msal = {version = "^1.25.0", optional = true}
databricks-vectorsearch = {version = "^0.21", optional = true}
couchbase = {version = "^4.1.9", optional = true}
dgml-utils = {version = "^0.3.0", optional = true}
datasets = {version = "^2.15.0", optional = true}

[tool.poetry.group.test.dependencies]
# The only dependencies that should be added are
# dependencies used for running tests (e.g., pytest, freezegun, response).
# Any dependencies that do not meet that criteria will be removed.
pytest = "^7.3.0"
pytest-cov = "^4.0.0"
pytest-dotenv = "^0.5.2"
duckdb-engine = "^0.9.2"
pytest-watcher = "^0.2.6"
freezegun = "^1.2.2"
responses = "^0.22.0"
pytest-asyncio = "^0.20.3"
lark = "^1.1.5"
pandas = "^2.0.0"
pytest-mock  = "^3.10.0"
pytest-socket = "^0.6.0"
syrupy = "^4.0.2"
requests-mock = "^1.11.0"
langchain-core = {path = "../core", develop = true}

[tool.poetry.group.codespell.dependencies]
codespell = "^2.2.0"

[tool.poetry.group.test_integration]
optional = true

[tool.poetry.group.test_integration.dependencies]
# Do not add dependencies in the test_integration group
# Instead:
# 1. Add an optional dependency to the main group
#       poetry add --optional [package name]
# 2. Add the package name to the extended_testing extra (find it below)
# 3. Relock the poetry file
#       poetry lock --no-update
# 4. Favor unit tests not integration tests.
#    Use the @pytest.mark.requires(pkg_name) decorator in unit_tests.
#    Your tests should not rely on network access, as it prevents other
#    developers from being able to easily run them.
#    Instead write unit tests that use the `responses` library or mock.patch with
#    fixtures. Keep the fixtures minimal.
# See CONTRIBUTING.md for more instructions on working with optional dependencies.
# https://github.com/langchain-ai/langchain/blob/master/.github/CONTRIBUTING.md#working-with-optional-dependencies
pytest-vcr = "^1.0.2"
wrapt = "^1.15.0"
openai = "^1"
python-dotenv = "^1.0.0"
cassio = "^0.1.0"
tiktoken = "^0.3.2"
anthropic = "^0.3.11"

[tool.poetry.group.lint.dependencies]
ruff = "^0.1.5"
types-toml = "^0.10.8.1"
types-redis = "^4.3.21.6"
types-pytz = "^2023.3.0.0"
types-chardet = "^5.0.4.6"
mypy-protobuf = "^3.0.0"

[tool.poetry.group.typing.dependencies]
mypy = "^0.991"
types-pyyaml = "^6.0.12.2"
types-requests = "^2.28.11.5"

[tool.poetry.group.dev]
optional = true

[tool.poetry.group.dev.dependencies]
jupyter = "^1.0.0"
playwright = "^1.28.0"
setuptools = "^67.6.1"

[tool.poetry.extras]
llms = ["clarifai", "cohere", "openai", "openlm", "nlpcloud", "huggingface_hub", "manifest-ml", "torch", "transformers"]
qdrant = ["qdrant-client"]
openai = ["openai", "tiktoken"]
text_helpers = ["chardet"]
clarifai = ["clarifai"]
cohere = ["cohere"]
docarray = ["docarray"]
embeddings = ["sentence-transformers"]
javascript = ["esprima"]
azure = [
    "azure-identity",
    "azure-cosmos",
    "openai",
    "azure-core",
    "azure-ai-formrecognizer",
    "azure-ai-vision",
    "azure-cognitiveservices-speech",
    "azure-search-documents",
    "azure-ai-textanalytics",
]
all = [
    "clarifai",
    "cohere",
    "openai",
    "nlpcloud",
    "huggingface_hub",
    "manifest-ml",
    "elasticsearch",
    "opensearch-py",
    "google-search-results",
    "faiss-cpu",
    "sentence-transformers",
    "transformers",
    "nltk",
    "wikipedia",
    "beautifulsoup4",
    "tiktoken",
    "torch",
    "jinja2",
    "pinecone-client",
    "pinecone-text",
    "marqo",
    "pymongo",
    "weaviate-client",
    "redis",
    "google-api-python-client",
    "google-auth",
    "wolframalpha",
    "qdrant-client",
    "tensorflow-text",
    "pypdf",
    "networkx",
    "nomic",
    "aleph-alpha-client",
    "deeplake",
    "pgvector",
    "psycopg2-binary",
    "pyowm",
    "pytesseract",
    "html2text",
    "atlassian-python-api",
    "gptcache",
    "duckduckgo-search",
    "arxiv",
    "azure-identity",
    "clickhouse-connect",
    "azure-cosmos",
    "lancedb",
    "langkit",
    "lark",
    "pexpect",
    "pyvespa",
    "O365",
    "jq",
    "docarray",
    "pdfminer-six",
    "lxml",
    "requests-toolbelt",
    "neo4j",
    "openlm",
    "azure-ai-formrecognizer",
    "azure-ai-vision",
    "azure-cognitiveservices-speech",
    "azure-ai-textanalytics",
    "momento",
    "singlestoredb",
    "tigrisdb",
    "nebula3-python",
    "awadb",
    "esprima",
    "rdflib",
    "amadeus",
    "librosa",
    "python-arango",
    "hologres-vector",
    "dgml-utils",
]

cli = [
  "typer"
]

# An extra used to be able to add extended testing.
# Please use new-line on formatting to make it easier to add new packages without
# merge-conflicts
extended_testing = [
 "aleph-alpha-client",
 "aiosqlite",
 "assemblyai",
 "beautifulsoup4",
 "bibtexparser",
 "cassio",
 "chardet",
 "datasets",
 "google-cloud-documentai",
 "esprima",
 "jq",
 "pdfminer-six",
 "pgvector",
 "pypdf",
 "pymupdf",
 "pypdfium2",
 "tqdm",
 "lxml",
 "atlassian-python-api",
 "mwparserfromhell",
 "mwxml",
 "msal",
 "pandas",
 "telethon",
 "psychicapi",
 "gql",
 "requests-toolbelt",
 "html2text",
 "numexpr",
 "py-trello",
 "scikit-learn",
 "streamlit",
 "pyspark",
 "openai",
 "sympy",
 "rapidfuzz",
 "jsonschema",
 "openai",
 "rank-bm25",
 "geopandas",
 "jinja2",
 "gitpython",
 "newspaper3k",
 "feedparser",
 "xata",
 "xmltodict",
 "faiss-cpu",
 "openapi-pydantic",
 "markdownify",
 "arxiv",
 "dashvector",
 "sqlite-vss",
 "rapidocr-onnxruntime",
 "motor",
 "timescale-vector",
 "anthropic",
 "upstash-redis",
 "rspace_client",
 "fireworks-ai",
 "javelin-sdk",
 "hologres-vector",
 "praw",
 "databricks-vectorsearch",
 "couchbase",
 "dgml-utils",
 "cohere",
]

[tool.ruff]
select = [
  "E",  # pycodestyle
  "F",  # pyflakes
  "I",  # isort
]
exclude = [
  "tests/integration_tests/examples/non-utf8-encoding.py",
]

[tool.mypy]
ignore_missing_imports = "True"
disallow_untyped_defs = "True"
exclude = ["notebooks", "examples", "example_data"]

[tool.coverage.run]
omit = [
    "tests/*",
]

[build-system]
requires = ["poetry-core>=1.0.0"]
build-backend = "poetry.core.masonry.api"

[tool.pytest.ini_options]
# --strict-markers will raise errors on unknown marks.
# https://docs.pytest.org/en/7.1.x/how-to/mark.html#raising-errors-on-unknown-marks
#
# https://docs.pytest.org/en/7.1.x/reference/reference.html
# --strict-config       any warnings encountered while parsing the `pytest`
#                       section of the configuration file raise errors.
#
# https://github.com/tophat/syrupy
# --snapshot-warn-unused    Prints a warning on unused snapshots rather than fail the test suite.
addopts = "--strict-markers --strict-config --durations=5 --snapshot-warn-unused -vv"
# Registering custom markers.
# https://docs.pytest.org/en/7.1.x/example/markers.html#registering-markers
markers = [
  "requires: mark tests as requiring a specific library",
  "scheduled: mark tests to run in scheduled testing",
  "compile: mark placeholder test used to compile integration tests without running them"
]
asyncio_mode = "auto"

[tool.codespell]
skip = '.git,*.pdf,*.svg,*.pdf,*.yaml,*.ipynb,poetry.lock,*.min.js,*.css,package-lock.json,example_data,_dist,examples'
# Ignore latin etc
ignore-regex = '.*(Stati Uniti|Tense=Pres).*'
# whats is a typo but used frequently in queries so kept as is
# aapply - async apply
# unsecure - typo but part of API, decided to not bother for now
ignore-words-list = 'momento,collison,ned,foor,reworkd,parth,whats,aapply,mysogyny,unsecure,damon,crate,aadd,symbl,precesses,accademia,nin'<|MERGE_RESOLUTION|>--- conflicted
+++ resolved
@@ -12,13 +12,9 @@
 
 [tool.poetry.dependencies]
 python = ">=3.8.1,<4.0"
-<<<<<<< HEAD
-langchain-core = ">=0.0.10,<0.1"
+langchain-core = ">=0.0.11,<0.1"
 langchain-community = { path = "../community", develop = true }
 langchain-openai = { path = "../partners/openai", develop = true }
-=======
-langchain-core = ">=0.0.11,<0.1"
->>>>>>> db6bf8b0
 pydantic = ">=1,<3"
 SQLAlchemy = ">=1.4,<3"
 requests = "^2"
