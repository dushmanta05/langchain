--- conflicted
+++ resolved
@@ -63,15 +63,9 @@
 module = ["konlpy", "nltk",]
 ignore_missing_imports = true
 
-<<<<<<< HEAD
-=======
-[tool.ruff]
-target-version = "py39"
-
 [tool.ruff.format]
 docstring-code-format = true
 
->>>>>>> 54c2419a
 [tool.ruff.lint]
 select = [ "ALL",]
 ignore = [
