--- conflicted
+++ resolved
@@ -180,7 +180,7 @@
     inner_branches = _list_arg_to_length(branch, num_deps)
 
     return list(
-        map(
+        map(  # type: ignore[call-overload]
             parse_dependency_string,
             inner_deps,
             inner_repos,
@@ -205,11 +205,7 @@
     return repo_dir / directory_name
 
 
-<<<<<<< HEAD
 def update_repo(gitstring: str, ref: str | None, repo_dir: Path) -> Path:
-    """Update a git repository to the specified ref."""
-=======
-def update_repo(gitstring: str, ref: Optional[str], repo_dir: Path) -> Path:
     """Update a git repository to the specified ref.
 
     Tries to pull if the repo already exists, otherwise clones it.
@@ -222,7 +218,6 @@
     Returns:
         The path to the cloned repository.
     """
->>>>>>> cc98fb9b
     # see if path already saved
     repo_path = _get_repo_path(gitstring, ref, repo_dir)
     if repo_path.exists():
