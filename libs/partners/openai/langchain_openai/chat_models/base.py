--- conflicted
+++ resolved
@@ -687,12 +687,8 @@
       items into AIMessage content blocks.
     - ``"v1"``: v1 of LangChain cross-provider standard.
 
-<<<<<<< HEAD
-    ``output_version="v1"`` is recommended.
-=======
     Currently only impacts the Responses API. ``output_version='responses/v1'`` is
     recommended.
->>>>>>> 5e9eb19a
 
     .. versionadded:: 0.3.25
 
