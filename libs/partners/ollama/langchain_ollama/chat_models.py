"""Ollama chat models."""

from __future__ import annotations

import ast
import json
import logging
from collections.abc import AsyncIterator, Iterator, Mapping, Sequence
from operator import itemgetter
from typing import (
    Any,
    Callable,
    Literal,
    Optional,
    Union,
    cast,
)
from uuid import uuid4

from langchain_core.callbacks import (
    CallbackManagerForLLMRun,
)
from langchain_core.callbacks.manager import AsyncCallbackManagerForLLMRun
from langchain_core.exceptions import OutputParserException
from langchain_core.language_models import LanguageModelInput
from langchain_core.language_models.chat_models import BaseChatModel, LangSmithParams
from langchain_core.messages import (
    AIMessage,
    AIMessageChunk,
    BaseMessage,
    ChatMessage,
    HumanMessage,
    SystemMessage,
    ToolCall,
    ToolMessage,
    is_data_content_block,
)
from langchain_core.messages.ai import UsageMetadata
from langchain_core.messages.content_blocks import NonStandardContentBlock
from langchain_core.messages.tool import tool_call
from langchain_core.output_parsers import (
    JsonOutputKeyToolsParser,
    JsonOutputParser,
    PydanticOutputParser,
    PydanticToolsParser,
)
from langchain_core.outputs import ChatGeneration, ChatGenerationChunk, ChatResult
from langchain_core.runnables import Runnable, RunnableMap, RunnablePassthrough
from langchain_core.tools import BaseTool
from langchain_core.utils.function_calling import (
    convert_to_json_schema,
    convert_to_openai_tool,
)
from langchain_core.utils.pydantic import TypeBaseModel, is_basemodel_subclass
from ollama import AsyncClient, Client, Message, Options
from pydantic import BaseModel, PrivateAttr, model_validator
from pydantic.json_schema import JsonSchemaValue
from pydantic.v1 import BaseModel as BaseModelV1
from typing_extensions import Self, is_typeddict

from langchain_ollama._compat import (
    _convert_from_v1_message,
    _convert_to_v1_chunk,
    _convert_to_v1_message,
)
from langchain_ollama._utils import validate_model

log = logging.getLogger(__name__)


def _strip_think_tags(content: str) -> str:
    """Strip ``<think>`` tags from content.

    This is needed because some models have reasoning/thinking as their default
    behavior and will include ``<think>`` tags even when ``reasoning=False`` is set.

    Since Ollama doesn't provide a way to completely disable thinking for models
    that do it by default, we must post-process the response to remove the tags
    when the user has explicitly disabled reasoning.

    Args:
        content: The content that may contain think tags.

    Returns:
        Content with think tags and their contents removed.
    """
    import re

    # Remove everything between <think> and </think> tags, including the tags
    pattern = r"<think>.*?</think>"
    return re.sub(pattern, "", content, flags=re.DOTALL).strip()


def _get_usage_metadata_from_generation_info(
    generation_info: Optional[Mapping[str, Any]],
) -> Optional[UsageMetadata]:
    """Get usage metadata from ollama generation info mapping."""
    if generation_info is None:
        return None
    input_tokens: Optional[int] = generation_info.get("prompt_eval_count")
    output_tokens: Optional[int] = generation_info.get("eval_count")
    if input_tokens is not None and output_tokens is not None:
        return UsageMetadata(
            input_tokens=input_tokens,
            output_tokens=output_tokens,
            total_tokens=input_tokens + output_tokens,
        )
    return None


def _parse_json_string(
    json_string: str,
    *,
    raw_tool_call: dict[str, Any],
    skip: bool,
) -> Any:
    """Attempt to parse a JSON string for tool calling.

    It first tries to use the standard json.loads. If that fails, it falls
    back to ast.literal_eval to safely parse Python literals, which is more
    robust against models using single quotes or containing apostrophes.

    Args:
        json_string: JSON string to parse.
        raw_tool_call: Raw tool call to include in error message.
        skip: Whether to ignore parsing errors and return the value anyways.

    Returns:
        The parsed JSON string or Python literal.

    Raises:
        OutputParserException: If the string is invalid and skip=False.
    """
    try:
        return json.loads(json_string)
    except json.JSONDecodeError:
        try:
            # Use ast.literal_eval to safely parse Python-style dicts
            # (e.g. with single quotes)
            return ast.literal_eval(json_string)
        except (SyntaxError, ValueError) as e:
            # If both fail, and we're not skipping, raise an informative error.
            if skip:
                return json_string
            msg = (
                f"Function {raw_tool_call['function']['name']} arguments:\n\n"
                f"{raw_tool_call['function']['arguments']}"
                "\n\nare not valid JSON or a Python literal. "
                f"Received error: {e}"
            )
            raise OutputParserException(msg) from e
    except TypeError as e:
        if skip:
            return json_string
        msg = (
            f"Function {raw_tool_call['function']['name']} arguments:\n\n"
            f"{raw_tool_call['function']['arguments']}\n\nare not a string or a "
            f"dictionary. Received TypeError {e}"
        )
        raise OutputParserException(msg) from e


def _parse_arguments_from_tool_call(
    raw_tool_call: dict[str, Any],
) -> Optional[dict[str, Any]]:
    """Parse arguments by trying to parse any shallowly nested string-encoded JSON.

    Band-aid fix for issue in Ollama with inconsistent tool call argument structure.
    Should be removed/changed if fixed upstream.
    See https://github.com/ollama/ollama/issues/6155
    """
    if "function" not in raw_tool_call:
        return None
    arguments = raw_tool_call["function"]["arguments"]
    parsed_arguments: dict = {}
    if isinstance(arguments, dict):
        for key, value in arguments.items():
            if isinstance(value, str):
                parsed_value = _parse_json_string(
                    value, skip=True, raw_tool_call=raw_tool_call
                )
                if isinstance(parsed_value, (dict, list)):
                    parsed_arguments[key] = parsed_value
                else:
                    parsed_arguments[key] = value
            else:
                parsed_arguments[key] = value
    else:
        parsed_arguments = _parse_json_string(
            arguments, skip=False, raw_tool_call=raw_tool_call
        )
    return parsed_arguments


def _get_tool_calls_from_response(
    response: Mapping[str, Any],
) -> list[ToolCall]:
    """Get tool calls from ollama response."""
    tool_calls = []
    if "message" in response and (
        raw_tool_calls := response["message"].get("tool_calls")
    ):
        tool_calls.extend(
            [
                tool_call(
                    id=str(uuid4()),
                    name=tc["function"]["name"],
                    args=_parse_arguments_from_tool_call(tc) or {},
                )
                for tc in raw_tool_calls
            ]
        )
    return tool_calls


def _lc_tool_call_to_openai_tool_call(tool_call_: ToolCall) -> dict:
    """Convert a LangChain tool call to an OpenAI tool call format."""
    return {
        "type": "function",
        "id": tool_call_["id"],
        "function": {
            "name": tool_call_["name"],
            "arguments": tool_call_["args"],
        },
    }


def _get_image_from_data_content_block(block: dict) -> str:
    """Format standard data content block to format expected by Ollama."""
    if block["type"] == "image":
        if block["source_type"] == "base64":
            return block["data"]
        error_message = "Image data only supported through in-line base64 format."
        raise ValueError(error_message)

    error_message = f"Blocks of type {block['type']} not supported."
    raise ValueError(error_message)


def _convert_unknown_content_block_to_non_standard(
    block: dict,
) -> NonStandardContentBlock:
    """Convert unknown content block to NonStandardContentBlock format.

    This enables forward compatibility by preserving unknown content block types
    instead of raising errors.

    Args:
        block: Unknown content block dictionary.

    Returns:
        NonStandardContentBlock containing the original block data.
    """
    return NonStandardContentBlock(type="non_standard", value=block)


def _is_pydantic_class(obj: Any) -> bool:
    return isinstance(obj, type) and is_basemodel_subclass(obj)


class ChatOllama(BaseChatModel):
    r"""Ollama chat model integration.

    .. dropdown:: Setup
        :open:

        Install ``langchain-ollama`` and download any models you want to use from ollama.

        .. code-block:: bash

            ollama pull mistral:v0.3
            pip install -U langchain-ollama

    Key init args — completion params:
        model: str
            Name of Ollama model to use.
        reasoning: Optional[bool]
            Controls the reasoning/thinking mode for
            `supported models <https://ollama.com/search?c=thinking>`__.

            - ``True``: Enables reasoning mode. The model's reasoning process will be
              captured and returned separately in the ``additional_kwargs`` of the
              response message, under ``reasoning_content``. The main response
              content will not include the reasoning tags.
            - ``False``: Disables reasoning mode. The model will not perform any reasoning,
              and the response will not include any reasoning content.
            - ``None`` (Default): The model will use its default reasoning behavior. Note
              however, if the model's default behavior *is* to perform reasoning, think tags
              (``<think>`` and ``</think>``) will be present within the main response content
              unless you set ``reasoning`` to ``True``.
        temperature: float
            Sampling temperature. Ranges from ``0.0`` to ``1.0``.
        num_predict: Optional[int]
            Max number of tokens to generate.

    See full list of supported init args and their descriptions in the params section.

    Instantiate:
        .. code-block:: python

            from langchain_ollama import ChatOllama

            llm = ChatOllama(
                model = "llama3",
                temperature = 0.8,
                num_predict = 256,
                # other params ...
            )

    Invoke:
        .. code-block:: python

            messages = [
                ("system", "You are a helpful translator. Translate the user sentence to French."),
                ("human", "I love programming."),
            ]
            llm.invoke(messages)

        .. code-block:: python

            AIMessage(content='J'adore le programmation. (Note: "programming" can also refer to the act of writing code, so if you meant that, I could translate it as "J'adore programmer". But since you didn\'t specify, I assumed you were talking about the activity itself, which is what "le programmation" usually refers to.)', response_metadata={'model': 'llama3', 'created_at': '2024-07-04T03:37:50.182604Z', 'message': {'role': 'assistant', 'content': ''}, 'done_reason': 'stop', 'done': True, 'total_duration': 3576619666, 'load_duration': 788524916, 'prompt_eval_count': 32, 'prompt_eval_duration': 128125000, 'eval_count': 71, 'eval_duration': 2656556000}, id='run-ba48f958-6402-41a5-b461-5e250a4ebd36-0')

    Stream:
        .. code-block:: python

            messages = [
                ("human", "Return the words Hello World!"),
            ]
            for chunk in llm.stream(messages):
                print(chunk.text(), end="")


        .. code-block:: python

            content='Hello' id='run-327ff5ad-45c8-49fe-965c-0a93982e9be1'
            content=' World' id='run-327ff5ad-45c8-49fe-965c-0a93982e9be1'
            content='!' id='run-327ff5ad-45c8-49fe-965c-0a93982e9be1'
            content='' response_metadata={'model': 'llama3', 'created_at': '2024-07-04T03:39:42.274449Z', 'message': {'role': 'assistant', 'content': ''}, 'done_reason': 'stop', 'done': True, 'total_duration': 411875125, 'load_duration': 1898166, 'prompt_eval_count': 14, 'prompt_eval_duration': 297320000, 'eval_count': 4, 'eval_duration': 111099000} id='run-327ff5ad-45c8-49fe-965c-0a93982e9be1'


        .. code-block:: python

            stream = llm.stream(messages)
            full = next(stream)
            for chunk in stream:
                full += chunk
            full

        .. code-block:: python

            AIMessageChunk(content='Je adore le programmation.(Note: "programmation" is the formal way to say "programming" in French, but informally, people might use the phrase "le développement logiciel" or simply "le code")', response_metadata={'model': 'llama3', 'created_at': '2024-07-04T03:38:54.933154Z', 'message': {'role': 'assistant', 'content': ''}, 'done_reason': 'stop', 'done': True, 'total_duration': 1977300042, 'load_duration': 1345709, 'prompt_eval_duration': 159343000, 'eval_count': 47, 'eval_duration': 1815123000}, id='run-3c81a3ed-3e79-4dd3-a796-04064d804890')

    Async:
        .. code-block:: python

            messages = [
                ("human", "Hello how are you!"),
            ]
            await llm.ainvoke(messages)

        .. code-block:: python

            AIMessage(content="Hi there! I'm just an AI, so I don't have feelings or emotions like humans do. But I'm functioning properly and ready to help with any questions or tasks you may have! How can I assist you today?", response_metadata={'model': 'llama3', 'created_at': '2024-07-04T03:52:08.165478Z', 'message': {'role': 'assistant', 'content': ''}, 'done_reason': 'stop', 'done': True, 'total_duration': 2138492875, 'load_duration': 1364000, 'prompt_eval_count': 10, 'prompt_eval_duration': 297081000, 'eval_count': 47, 'eval_duration': 1838524000}, id='run-29c510ae-49a4-4cdd-8f23-b972bfab1c49-0')

        .. code-block:: python

            messages = [
                ("human", "Say hello world!"),
            ]
            async for chunk in llm.astream(messages):
                print(chunk.content)

        .. code-block:: python

            HEL
            LO
            WORLD
            !

        .. code-block:: python

            messages = [
                ("human", "Say hello world!"),
                ("human","Say goodbye world!")
            ]
            await llm.abatch(messages)

        .. code-block:: python

            [AIMessage(content='HELLO, WORLD!', response_metadata={'model': 'llama3', 'created_at': '2024-07-04T03:55:07.315396Z', 'message': {'role': 'assistant', 'content': ''}, 'done_reason': 'stop', 'done': True, 'total_duration': 1696745458, 'load_duration': 1505000, 'prompt_eval_count': 8, 'prompt_eval_duration': 111627000, 'eval_count': 6, 'eval_duration': 185181000}, id='run-da6c7562-e25a-4a44-987a-2c83cd8c2686-0'),
            AIMessage(content="It's been a blast chatting with you! Say goodbye to the world for me, and don't forget to come back and visit us again soon!", response_metadata={'model': 'llama3', 'created_at': '2024-07-04T03:55:07.018076Z', 'message': {'role': 'assistant', 'content': ''}, 'done_reason': 'stop', 'done': True, 'total_duration': 1399391083, 'load_duration': 1187417, 'prompt_eval_count': 20, 'prompt_eval_duration': 230349000, 'eval_count': 31, 'eval_duration': 1166047000}, id='run-96cad530-6f3e-4cf9-86b4-e0f8abba4cdb-0')]

    JSON mode:
        .. code-block:: python


            json_llm = ChatOllama(format="json")
            messages = [
                ("human", "Return a query for the weather in a random location and time of day with two keys: location and time_of_day. Respond using JSON only."),
            ]
            llm.invoke(messages).content

        .. code-block:: python

            '{"location": "Pune, India", "time_of_day": "morning"}'

    Tool Calling:
        .. code-block:: python

            from langchain_ollama import ChatOllama
            from pydantic import BaseModel, Field

            class Multiply(BaseModel):
                a: int = Field(..., description="First integer")
                b: int = Field(..., description="Second integer")

            ans = await chat.invoke("What is 45*67")
            ans.tool_calls

        .. code-block:: python

            [{'name': 'Multiply',
            'args': {'a': 45, 'b': 67},
            'id': '420c3f3b-df10-4188-945f-eb3abdb40622',
            'type': 'tool_call'}]

    Thinking / Reasoning:
        You can enable reasoning mode for models that support it by setting
        the ``reasoning`` parameter to ``True`` in either the constructor or
        the ``invoke``/``stream`` methods. This will enable the model to think
        through the problem and return the reasoning process separately in the
        ``additional_kwargs`` of the response message, under ``reasoning_content``.

        If ``reasoning`` is set to ``None``, the model will use its default reasoning
        behavior, and any reasoning content will *not* be captured under the
        ``reasoning_content`` key, but will be present within the main response content
        as think tags (``<think>`` and ``</think>``).

        .. note::
            This feature is only available for `models that support reasoning <https://ollama.com/search?c=thinking>`__.

        .. code-block:: python

            from langchain_ollama import ChatOllama

            llm = ChatOllama(
                model = "deepseek-r1:8b",
                reasoning= True,
            )

            user_message = HumanMessage(content="how many r in the word strawberry?")
            messages: List[Any] = [user_message]
            llm.invoke(messages)

            # or, on an invocation basis:

            llm.invoke(messages, reasoning=True)
            # or llm.stream(messages, reasoning=True)

            # If not provided, the invocation will default to the ChatOllama reasoning
            # param provided (None by default).

        .. code-block:: python

            AIMessage(content='The word "strawberry" contains **three \'r\' letters**. Here\'s a breakdown for clarity:\n\n- The spelling of "strawberry" has two parts ... be 3.\n\nTo be thorough, let\'s confirm with an online source or common knowledge.\n\nI can recall that "strawberry" has: s-t-r-a-w-b-e-r-r-y — yes, three r\'s.\n\nPerhaps it\'s misspelled by some, but standard is correct.\n\nSo I think the response should be 3.\n'}, response_metadata={'model': 'deepseek-r1:8b', 'created_at': '2025-07-08T19:33:55.891269Z', 'done': True, 'done_reason': 'stop', 'total_duration': 98232561292, 'load_duration': 28036792, 'prompt_eval_count': 10, 'prompt_eval_duration': 40171834, 'eval_count': 3615, 'eval_duration': 98163832416, 'model_name': 'deepseek-r1:8b'}, id='run--18f8269f-6a35-4a7c-826d-b89d52c753b3-0', usage_metadata={'input_tokens': 10, 'output_tokens': 3615, 'total_tokens': 3625})

<<<<<<< HEAD
    V1 Output Format:
        .. code-block:: python

            llm = ChatOllama(model="llama3.1", output_version="v1")
            response = llm.invoke("Hello")

            # Response content is now a list of standard output content blocks:
            response.content
            # [{"type": "text", "text": "Hello! How can I help you?"}]  # follows TextContentBlock format

            # With reasoning enabled:
            llm_reasoning = ChatOllama(
                model="deepseek-r1:8b",
                output_version="v1",
                reasoning=True
            )
            response = llm_reasoning.invoke("What is 2+2?")

            # Response includes reasoning and text blocks:
            response.content
            # [
            #     {"type": "reasoning", "reasoning": "I need to add 2+2..."},  # ReasoningContentBlock
            #     {"type": "text", "text": "2+2 equals 4."}                    # TextContentBlock
            # ]

=======
>>>>>>> 5e9eb19a
    """  # noqa: E501, pylint: disable=line-too-long

    model: str
    """Model name to use."""

    output_version: str = "v0"
    """Version of AIMessage output format to use.

    This field is used to roll-out new output formats for chat model AIMessages
    in a backwards-compatible way.

    Supported values:

    - ``"v0"``: AIMessage format as of langchain-ollama 0.x.x.
    - ``"v1"``: v1 of LangChain cross-provider standard.

    ``output_version="v1"`` is recommended.

    .. versionadded:: 0.4.0
    """

    reasoning: Optional[bool] = None
    """Controls the reasoning/thinking mode for
    `supported models <https://ollama.com/search?c=thinking>`__.

    - ``True``: Enables reasoning mode. The model's reasoning process will be
      captured and returned separately in the ``additional_kwargs`` of the
      response message, under ``reasoning_content``. The main response
      content will not include the reasoning tags.
    - ``False``: Disables reasoning mode. The model will not perform any reasoning,
      and the response will not include any reasoning content.
    - ``None`` (Default): The model will use its default reasoning behavior. Note
      however, if the model's default behavior *is* to perform reasoning, think tags
      ()``<think>`` and ``</think>``) will be present within the main response content
      unless you set ``reasoning`` to ``True``."""

    validate_model_on_init: bool = False
    """Whether to validate the model exists in Ollama locally on initialization.

    .. versionadded:: 0.3.4
    """

    mirostat: Optional[int] = None
    """Enable Mirostat sampling for controlling perplexity.
    (default: 0, 0 = disabled, 1 = Mirostat, 2 = Mirostat 2.0)"""

    mirostat_eta: Optional[float] = None
    """Influences how quickly the algorithm responds to feedback
    from the generated text. A lower learning rate will result in
    slower adjustments, while a higher learning rate will make
    the algorithm more responsive. (Default: 0.1)"""

    mirostat_tau: Optional[float] = None
    """Controls the balance between coherence and diversity
    of the output. A lower value will result in more focused and
    coherent text. (Default: 5.0)"""

    num_ctx: Optional[int] = None
    """Sets the size of the context window used to generate the
    next token. (Default: 2048)	"""

    num_gpu: Optional[int] = None
    """The number of GPUs to use. On macOS it defaults to 1 to
    enable metal support, 0 to disable."""

    num_thread: Optional[int] = None
    """Sets the number of threads to use during computation.
    By default, Ollama will detect this for optimal performance.
    It is recommended to set this value to the number of physical
    CPU cores your system has (as opposed to the logical number of cores)."""

    num_predict: Optional[int] = None
    """Maximum number of tokens to predict when generating text.
    (Default: 128, -1 = infinite generation, -2 = fill context)"""

    repeat_last_n: Optional[int] = None
    """Sets how far back for the model to look back to prevent
    repetition. (Default: 64, 0 = disabled, -1 = num_ctx)"""

    repeat_penalty: Optional[float] = None
    """Sets how strongly to penalize repetitions. A higher value (e.g., 1.5)
    will penalize repetitions more strongly, while a lower value (e.g., 0.9)
    will be more lenient. (Default: 1.1)"""

    temperature: Optional[float] = None
    """The temperature of the model. Increasing the temperature will
    make the model answer more creatively. (Default: 0.8)"""

    seed: Optional[int] = None
    """Sets the random number seed to use for generation. Setting this
    to a specific number will make the model generate the same text for
    the same prompt."""

    stop: Optional[list[str]] = None
    """Sets the stop tokens to use."""

    tfs_z: Optional[float] = None
    """Tail free sampling is used to reduce the impact of less probable
    tokens from the output. A higher value (e.g., 2.0) will reduce the
    impact more, while a value of 1.0 disables this setting. (default: 1)"""

    top_k: Optional[int] = None
    """Reduces the probability of generating nonsense. A higher value (e.g. 100)
    will give more diverse answers, while a lower value (e.g. 10)
    will be more conservative. (Default: 40)"""

    top_p: Optional[float] = None
    """Works together with top-k. A higher value (e.g., 0.95) will lead
    to more diverse text, while a lower value (e.g., 0.5) will
    generate more focused and conservative text. (Default: 0.9)"""

    format: Optional[Union[Literal["", "json"], JsonSchemaValue]] = None
    """Specify the format of the output (options: "json", JSON schema)."""

    keep_alive: Optional[Union[int, str]] = None
    """How long the model will stay loaded into memory."""

    base_url: Optional[str] = None
    """Base url the model is hosted under."""

    client_kwargs: Optional[dict] = {}
    """Additional kwargs to pass to the httpx clients.
    These arguments are passed to both synchronous and async clients.
    Use sync_client_kwargs and async_client_kwargs to pass different arguments
    to synchronous and asynchronous clients.
    """

    async_client_kwargs: Optional[dict] = {}
    """Additional kwargs to merge with client_kwargs before
    passing to the httpx AsyncClient.
    `Full list of params. <https://www.python-httpx.org/api/#asyncclient>`__
    """

    sync_client_kwargs: Optional[dict] = {}
    """Additional kwargs to merge with client_kwargs before
    passing to the httpx Client.
    `Full list of params. <https://www.python-httpx.org/api/#client>`__
    """

    _client: Client = PrivateAttr()
    """
    The client to use for making requests.
    """

    _async_client: AsyncClient = PrivateAttr()
    """
    The async client to use for making requests.
    """

    def _chat_params_v1(
        self,
        messages: list[BaseMessage],
        stop: Optional[list[str]] = None,
        **kwargs: Any,
    ) -> dict[str, Any]:
        """Generate chat parameters with native v1 message support.

        This method uses the v1-native message conversion and is preferred for handling
        v1 format messages.

        Args:
            messages: List of messages to convert.
            stop: Optional stop sequences.
            **kwargs: Additional parameters.

        Returns:
            Dictionary of parameters for Ollama API.
        """
        # TODO make this just part of _chat_params ?
        # Depends on longrun decision and message formatting probably
        ollama_messages = self._convert_messages_to_ollama_messages_v1(messages)

        if self.stop is not None and stop is not None:
            msg = "`stop` found in both the input and default params."
            raise ValueError(msg)
        if self.stop is not None:
            stop = self.stop

        options_dict = kwargs.pop(
            "options",
            {
                "mirostat": self.mirostat,
                "mirostat_eta": self.mirostat_eta,
                "mirostat_tau": self.mirostat_tau,
                "num_ctx": self.num_ctx,
                "num_gpu": self.num_gpu,
                "num_thread": self.num_thread,
                "num_predict": self.num_predict,
                "repeat_last_n": self.repeat_last_n,
                "repeat_penalty": self.repeat_penalty,
                "temperature": self.temperature,
                "seed": self.seed,
                "stop": self.stop if stop is None else stop,
                "tfs_z": self.tfs_z,
                "top_k": self.top_k,
                "top_p": self.top_p,
            },
        )

        params = {
            "messages": ollama_messages,
            "stream": kwargs.pop("stream", True),
            "model": kwargs.pop("model", self.model),
            "think": kwargs.pop("reasoning", self.reasoning),
            "format": kwargs.pop("format", self.format),
            "options": Options(**options_dict),
            "keep_alive": kwargs.pop("keep_alive", self.keep_alive),
            **kwargs,
        }

        if tools := kwargs.get("tools"):
            params["tools"] = tools

        return params

    def _chat_params(
        self,
        messages: list[BaseMessage],
        stop: Optional[list[str]] = None,
        **kwargs: Any,
    ) -> dict[str, Any]:
        ollama_messages = self._convert_messages_to_ollama_messages(messages)

        if self.stop is not None and stop is not None:
            msg = "`stop` found in both the input and default params."
            raise ValueError(msg)
        if self.stop is not None:
            stop = self.stop

        options_dict = kwargs.pop(
            "options",
            {
                "mirostat": self.mirostat,
                "mirostat_eta": self.mirostat_eta,
                "mirostat_tau": self.mirostat_tau,
                "num_ctx": self.num_ctx,
                "num_gpu": self.num_gpu,
                "num_thread": self.num_thread,
                "num_predict": self.num_predict,
                "repeat_last_n": self.repeat_last_n,
                "repeat_penalty": self.repeat_penalty,
                "temperature": self.temperature,
                "seed": self.seed,
                "stop": self.stop if stop is None else stop,
                "tfs_z": self.tfs_z,
                "top_k": self.top_k,
                "top_p": self.top_p,
            },
        )

        params = {
            "messages": ollama_messages,
            "stream": kwargs.pop("stream", True),
            "model": kwargs.pop("model", self.model),
            "think": kwargs.pop("reasoning", self.reasoning),
            "format": kwargs.pop("format", self.format),
            "options": Options(**options_dict),
            "keep_alive": kwargs.pop("keep_alive", self.keep_alive),
            **kwargs,
        }

        if tools := kwargs.get("tools"):
            params["tools"] = tools

        return params

    def _get_chat_params(
        self,
        messages: list[BaseMessage],
        stop: Optional[list[str]] = None,
        **kwargs: Any,
    ) -> dict[str, Any]:
        """Get chat parameters, choosing between v0 and v1 methods.

        This method automatically chooses the appropriate parameter generation method
        based on whether messages contain v1 format content.

        Args:
            messages: List of messages to convert.
            stop: Optional stop sequences.
            **kwargs: Additional parameters.

        Returns:
            Dictionary of parameters for Ollama API.
        """
        # Check if any message has v1 format content (list of content blocks)
        has_v1_messages = any(isinstance(msg.content, list) for msg in messages)

        if has_v1_messages:
            # Use v1-native method for better handling
            return self._chat_params_v1(messages, stop, **kwargs)
        # Use legacy v0 method for backward compatibility
        return self._chat_params(messages, stop, **kwargs)

    @model_validator(mode="after")
    def _set_clients(self) -> Self:
        """Set clients to use for ollama."""
        client_kwargs = self.client_kwargs or {}

        sync_client_kwargs = client_kwargs
        if self.sync_client_kwargs:
            sync_client_kwargs = {**sync_client_kwargs, **self.sync_client_kwargs}

        async_client_kwargs = client_kwargs
        if self.async_client_kwargs:
            async_client_kwargs = {**async_client_kwargs, **self.async_client_kwargs}

        self._client = Client(host=self.base_url, **sync_client_kwargs)
        self._async_client = AsyncClient(host=self.base_url, **async_client_kwargs)
        if self.validate_model_on_init:
            validate_model(self._client, self.model)
        return self

    def _convert_messages_to_ollama_messages_v1(
        self, messages: list[BaseMessage]
    ) -> Sequence[Message]:
        """Convert messages to Ollama format with native v1 support.

        This method handles v1 format messages natively without converting to v0 first.
        This is the preferred method for v1 message handling.

        Args:
            messages: List of messages to convert, may include v1 format.

        Returns:
            Sequence of Ollama Message objects.
        """
        ollama_messages: list = []
        for message in messages:
            # Handle v1 format messages natively (don't convert to v0)
            role: str
            tool_call_id: Optional[str] = None
            tool_calls: Optional[list[dict[str, Any]]] = None
            if isinstance(message, HumanMessage):
                role = "user"
            elif isinstance(message, AIMessage):
                role = "assistant"
                tool_calls = (
                    [
                        _lc_tool_call_to_openai_tool_call(tool_call)
                        for tool_call in message.tool_calls
                    ]
                    if message.tool_calls
                    else None
                )
            elif isinstance(message, SystemMessage):
                role = "system"
            elif isinstance(message, ChatMessage):
                role = message.role
            elif isinstance(message, ToolMessage):
                role = "tool"
                tool_call_id = message.tool_call_id
            else:
                msg = "Received unsupported message type for Ollama."
                raise ValueError(msg)

            content = ""
            images = []
            reasoning_content = None

            # Handle v1 format content (list of content blocks)
            if isinstance(message.content, list):
                for content_part in message.content:
                    if isinstance(content_part, dict):
                        block_type = content_part.get("type")
                        if block_type == "text":
                            content += content_part.get("text", "")
                        elif block_type == "reasoning":
                            # Extract reasoning content for separate handling
                            reasoning_content = content_part.get("reasoning", "")
                        elif block_type == "tool_call":
                            # Skip - handled by tool_calls property
                            continue
                        elif block_type == "image_url":
                            image_url = None
                            temp_image_url = content_part.get("image_url")
                            if isinstance(temp_image_url, str):
                                image_url = temp_image_url
                            elif (
                                isinstance(temp_image_url, dict)
                                and "url" in temp_image_url
                                and isinstance(temp_image_url["url"], str)
                            ):
                                image_url = temp_image_url["url"]
                            else:
                                msg = (
                                    "Only string image_url or dict with string 'url' "
                                    "inside content parts are supported."
                                )
                                raise ValueError(msg)

                            image_url_components = image_url.split(",")
                            # Support data:image/jpeg;base64,<image> format
                            # and base64 strings
                            if len(image_url_components) > 1:
                                images.append(image_url_components[1])
                            else:
                                images.append(image_url_components[0])
                        elif is_data_content_block(content_part):
                            image = _get_image_from_data_content_block(content_part)
                            images.append(image)
                        else:
                            # Convert unknown content blocks to NonStandardContentBlock
                            # TODO what to do with these?
                            _convert_unknown_content_block_to_non_standard(content_part)
                            continue
                    else:
                        # Handle content blocks that are not dicts
                        # (e.g., TextContentBlock objects)
                        if hasattr(content_part, "type"):
                            if content_part.type == "text":
                                content += getattr(content_part, "text", "")
                            elif content_part.type == "reasoning":
                                reasoning_content = getattr(
                                    content_part, "reasoning", ""
                                )
                            # Add other content block types as needed

            # Handle v0 format content (string)
            elif isinstance(message.content, str):
                content = message.content
            else:
                # Handle other content formats if needed
                for content_part in cast(list[dict], message.content):
                    if content_part.get("type") == "text":
                        content += f"\n{content_part['text']}"
                    elif content_part.get("type") == "tool_use":
                        continue
                    elif content_part.get("type") == "tool_call":
                        # Skip - handled by tool_calls property
                        continue
                    elif content_part.get("type") == "reasoning":
                        # Skip - handled by reasoning parameter
                        continue
                    elif content_part.get("type") == "image_url":
                        image_url = None
                        temp_image_url = content_part.get("image_url")
                        if isinstance(temp_image_url, str):
                            image_url = temp_image_url
                        elif (
                            isinstance(temp_image_url, dict)
                            and "url" in temp_image_url
                            and isinstance(temp_image_url["url"], str)
                        ):
                            image_url = temp_image_url["url"]
                        else:
                            msg = (
                                "Only string image_url or dict with string 'url' "
                                "inside content parts are supported."
                            )
                            raise ValueError(msg)

                        image_url_components = image_url.split(",")
                        # Support data:image/jpeg;base64,<image> format
                        # and base64 strings
                        if len(image_url_components) > 1:
                            images.append(image_url_components[1])
                        else:
                            images.append(image_url_components[0])
                    elif is_data_content_block(content_part):
                        image = _get_image_from_data_content_block(content_part)
                        images.append(image)
                    else:
                        # Convert unknown content blocks to NonStandardContentBlock
                        # TODO what to do with these?
                        _convert_unknown_content_block_to_non_standard(content_part)
                        continue

            # Should convert to ollama.Message once role includes tool,
            # and tool_call_id is in Message
            msg_: dict = {
                "role": role,
                "content": content,
                "images": images,
            }
            if tool_calls:
                msg_["tool_calls"] = tool_calls
            if tool_call_id:
                msg_["tool_call_id"] = tool_call_id
            # Store reasoning content for later use if present
            if reasoning_content:
                msg_["_reasoning_content"] = reasoning_content
            ollama_messages.append(msg_)

        return ollama_messages

    def _convert_messages_to_ollama_messages(
        self, messages: list[BaseMessage]
    ) -> Sequence[Message]:
        ollama_messages: list = []
        for message in messages:
            # Handle v1 format messages in input
            if isinstance(message, AIMessage) and isinstance(message.content, list):
                # This is v1 format message (content is list) - convert for Ollama API
                message = _convert_from_v1_message(message)
            role: str
            tool_call_id: Optional[str] = None
            tool_calls: Optional[list[dict[str, Any]]] = None
            if isinstance(message, HumanMessage):
                role = "user"
            elif isinstance(message, AIMessage):
                role = "assistant"
                tool_calls = (
                    [
                        _lc_tool_call_to_openai_tool_call(tool_call)
                        for tool_call in message.tool_calls
                    ]
                    if message.tool_calls
                    else None
                )
            elif isinstance(message, SystemMessage):
                role = "system"
            elif isinstance(message, ChatMessage):
                role = message.role
            elif isinstance(message, ToolMessage):
                role = "tool"
                tool_call_id = message.tool_call_id
            else:
                msg = "Received unsupported message type for Ollama."
                raise ValueError(msg)

            content = ""
            images = []
            if isinstance(message.content, str):
                content = message.content
            else:
                for content_part in cast(list[dict], message.content):
                    if content_part.get("type") == "text":
                        content += f"\n{content_part['text']}"
                    elif content_part.get("type") == "tool_use":
                        continue
                    elif content_part.get("type") == "tool_call":
                        # Skip - handled by tool_calls property
                        continue
                    elif content_part.get("type") == "reasoning":
                        # Skip - handled by reasoning parameter
                        continue
                    elif content_part.get("type") == "image_url":
                        image_url = None
                        temp_image_url = content_part.get("image_url")
                        if isinstance(temp_image_url, str):
                            image_url = temp_image_url
                        elif (
                            isinstance(temp_image_url, dict)
                            and "url" in temp_image_url
                            and isinstance(temp_image_url["url"], str)
                        ):
                            image_url = temp_image_url["url"]
                        else:
                            msg = (
                                "Only string image_url or dict with string 'url' "
                                "inside content parts are supported."
                            )
                            raise ValueError(msg)

                        image_url_components = image_url.split(",")
                        # Support data:image/jpeg;base64,<image> format
                        # and base64 strings
                        if len(image_url_components) > 1:
                            images.append(image_url_components[1])
                        else:
                            images.append(image_url_components[0])
                    elif is_data_content_block(content_part):
                        image = _get_image_from_data_content_block(content_part)
                        images.append(image)
                    else:
                        # Convert unknown content blocks to NonStandardContentBlock
                        # TODO what to do with these?
                        _convert_unknown_content_block_to_non_standard(content_part)
                        continue
            # Should convert to ollama.Message once role includes tool,
            # and tool_call_id is in Message
            msg_: dict = {
                "role": role,
                "content": content,
                "images": images,
            }
            if tool_calls:
                msg_["tool_calls"] = tool_calls
            if tool_call_id:
                msg_["tool_call_id"] = tool_call_id
            ollama_messages.append(msg_)

        return ollama_messages

    async def _acreate_chat_stream(
        self,
        messages: list[BaseMessage],
        stop: Optional[list[str]] = None,
        **kwargs: Any,
    ) -> AsyncIterator[Union[Mapping[str, Any], str]]:
        chat_params = self._chat_params(messages, stop, **kwargs)

        if chat_params["stream"]:
            async for part in await self._async_client.chat(**chat_params):
                yield part
        else:
            yield await self._async_client.chat(**chat_params)

    def _create_chat_stream(
        self,
        messages: list[BaseMessage],
        stop: Optional[list[str]] = None,
        **kwargs: Any,
    ) -> Iterator[Union[Mapping[str, Any], str]]:
        chat_params = self._chat_params(messages, stop, **kwargs)

        if chat_params["stream"]:
            if self._client:
                yield from self._client.chat(**chat_params)
        else:
            if self._client:
                yield self._client.chat(**chat_params)

    def _chat_stream_with_aggregation(
        self,
        messages: list[BaseMessage],
        stop: Optional[list[str]] = None,
        run_manager: Optional[CallbackManagerForLLMRun] = None,
        verbose: bool = False,  # noqa: FBT001, FBT002
        **kwargs: Any,
    ) -> ChatGenerationChunk:
        final_chunk = None
        for chunk in self._iterate_over_stream(messages, stop, **kwargs):
            if final_chunk is None:
                final_chunk = chunk
            else:
                final_chunk += chunk
            if run_manager:
                run_manager.on_llm_new_token(
                    chunk.text,
                    chunk=chunk,
                    verbose=verbose,
                )
        if final_chunk is None:
            msg = "No data received from Ollama stream."
            raise ValueError(msg)

        return final_chunk

    async def _achat_stream_with_aggregation(
        self,
        messages: list[BaseMessage],
        stop: Optional[list[str]] = None,
        run_manager: Optional[AsyncCallbackManagerForLLMRun] = None,
        verbose: bool = False,  # noqa: FBT001, FBT002
        **kwargs: Any,
    ) -> ChatGenerationChunk:
        final_chunk = None
        async for chunk in self._aiterate_over_stream(messages, stop, **kwargs):
            if final_chunk is None:
                final_chunk = chunk
            else:
                final_chunk += chunk
            if run_manager:
                await run_manager.on_llm_new_token(
                    chunk.text,
                    chunk=chunk,
                    verbose=verbose,
                )
        if final_chunk is None:
            msg = "No data received from Ollama stream."
            raise ValueError(msg)

        return final_chunk

    def _get_ls_params(
        self, stop: Optional[list[str]] = None, **kwargs: Any
    ) -> LangSmithParams:
        """Get standard params for tracing."""
        params = self._get_invocation_params(stop=stop, **kwargs)
        ls_params = LangSmithParams(
            ls_provider="ollama",
            ls_model_name=self.model,
            ls_model_type="chat",
            ls_temperature=params.get("temperature", self.temperature),
        )
        if ls_stop := stop or params.get("stop", None) or self.stop:
            ls_params["ls_stop"] = ls_stop
        return ls_params

    def _generate(
        self,
        messages: list[BaseMessage],
        stop: Optional[list[str]] = None,
        run_manager: Optional[CallbackManagerForLLMRun] = None,
        **kwargs: Any,
    ) -> ChatResult:
        final_chunk = self._chat_stream_with_aggregation(
            messages, stop, run_manager, verbose=self.verbose, **kwargs
        )
        generation_info = final_chunk.generation_info
        ai_message = AIMessage(
            content=final_chunk.text,
            usage_metadata=cast(AIMessageChunk, final_chunk.message).usage_metadata,
            tool_calls=cast(AIMessageChunk, final_chunk.message).tool_calls,
            additional_kwargs=final_chunk.message.additional_kwargs,
        )

        if self.output_version == "v1":
            ai_message = _convert_to_v1_message(ai_message)

        chat_generation = ChatGeneration(
            message=ai_message,
            generation_info=generation_info,
        )
        return ChatResult(generations=[chat_generation])

    def _iterate_over_stream(
        self,
        messages: list[BaseMessage],
        stop: Optional[list[str]] = None,
        **kwargs: Any,
    ) -> Iterator[ChatGenerationChunk]:
        reasoning = kwargs.get("reasoning", self.reasoning)
        for stream_resp in self._create_chat_stream(messages, stop, **kwargs):
            if not isinstance(stream_resp, str):
                content = (
                    stream_resp["message"]["content"]
                    if "message" in stream_resp and "content" in stream_resp["message"]
                    else ""
                )

                # Strip think tags if reasoning is explicitly disabled
                if reasoning is False:
                    content = _strip_think_tags(content)

                # Warn and skip responses with done_reason: 'load' and empty content
                # These indicate the model was loaded but no actual generation occurred
                is_load_response_with_empty_content = (
                    stream_resp.get("done") is True
                    and stream_resp.get("done_reason") == "load"
                    and not content.strip()
                )

                if is_load_response_with_empty_content:
                    log.warning(
                        "Ollama returned empty response with done_reason='load'."
                        "This typically indicates the model was loaded but no content "
                        "was generated. Skipping this response."
                    )
                    continue

                if stream_resp.get("done") is True:
                    generation_info = dict(stream_resp)
                    if "model" in generation_info:
                        generation_info["model_name"] = generation_info["model"]
                    _ = generation_info.pop("message", None)
                else:
                    generation_info = None

                additional_kwargs = {}
                if (
                    reasoning
                    and "message" in stream_resp
                    and (thinking_content := stream_resp["message"].get("thinking"))
                ):
                    additional_kwargs["reasoning_content"] = thinking_content

                chunk = ChatGenerationChunk(
                    message=AIMessageChunk(
                        content=content,
                        additional_kwargs=additional_kwargs,
                        usage_metadata=_get_usage_metadata_from_generation_info(
                            stream_resp
                        ),
                        tool_calls=_get_tool_calls_from_response(stream_resp),
                    ),
                    generation_info=generation_info,
                )

                if self.output_version == "v1":
                    chunk.message = _convert_to_v1_chunk(
                        cast(AIMessageChunk, chunk.message)
                    )

                yield chunk

    def _stream(
        self,
        messages: list[BaseMessage],
        stop: Optional[list[str]] = None,
        run_manager: Optional[CallbackManagerForLLMRun] = None,
        **kwargs: Any,
    ) -> Iterator[ChatGenerationChunk]:
        for chunk in self._iterate_over_stream(messages, stop, **kwargs):
            if run_manager:
                run_manager.on_llm_new_token(
                    chunk.text,
                    verbose=self.verbose,
                )
            yield chunk

    async def _aiterate_over_stream(
        self,
        messages: list[BaseMessage],
        stop: Optional[list[str]] = None,
        **kwargs: Any,
    ) -> AsyncIterator[ChatGenerationChunk]:
        reasoning = kwargs.get("reasoning", self.reasoning)
        async for stream_resp in self._acreate_chat_stream(messages, stop, **kwargs):
            if not isinstance(stream_resp, str):
                content = (
                    stream_resp["message"]["content"]
                    if "message" in stream_resp and "content" in stream_resp["message"]
                    else ""
                )

                # Strip think tags if reasoning is explicitly disabled
                if reasoning is False:
                    content = _strip_think_tags(content)

                # Warn and skip responses with done_reason: 'load' and empty content
                # These indicate the model was loaded but no actual generation occurred
                is_load_response_with_empty_content = (
                    stream_resp.get("done") is True
                    and stream_resp.get("done_reason") == "load"
                    and not content.strip()
                )

                if is_load_response_with_empty_content:
                    log.warning(
                        "Ollama returned empty response with done_reason='load'. "
                        "This typically indicates the model was loaded but no content "
                        "was generated. Skipping this response."
                    )
                    continue

                if stream_resp.get("done") is True:
                    generation_info = dict(stream_resp)
                    if "model" in generation_info:
                        generation_info["model_name"] = generation_info["model"]
                    _ = generation_info.pop("message", None)
                else:
                    generation_info = None

                additional_kwargs = {}
                if (
                    reasoning
                    and "message" in stream_resp
                    and (thinking_content := stream_resp["message"].get("thinking"))
                ):
                    additional_kwargs["reasoning_content"] = thinking_content

                chunk = ChatGenerationChunk(
                    message=AIMessageChunk(
                        content=content,
                        additional_kwargs=additional_kwargs,
                        usage_metadata=_get_usage_metadata_from_generation_info(
                            stream_resp
                        ),
                        tool_calls=_get_tool_calls_from_response(stream_resp),
                    ),
                    generation_info=generation_info,
                )

                if self.output_version == "v1":
                    chunk.message = _convert_to_v1_chunk(
                        cast(AIMessageChunk, chunk.message)
                    )

                yield chunk

    async def _astream(
        self,
        messages: list[BaseMessage],
        stop: Optional[list[str]] = None,
        run_manager: Optional[AsyncCallbackManagerForLLMRun] = None,
        **kwargs: Any,
    ) -> AsyncIterator[ChatGenerationChunk]:
        async for chunk in self._aiterate_over_stream(messages, stop, **kwargs):
            if run_manager:
                await run_manager.on_llm_new_token(
                    chunk.text,
                    verbose=self.verbose,
                )
            yield chunk

    async def _agenerate(
        self,
        messages: list[BaseMessage],
        stop: Optional[list[str]] = None,
        run_manager: Optional[AsyncCallbackManagerForLLMRun] = None,
        **kwargs: Any,
    ) -> ChatResult:
        final_chunk = await self._achat_stream_with_aggregation(
            messages, stop, run_manager, verbose=self.verbose, **kwargs
        )
        generation_info = final_chunk.generation_info
        ai_message = AIMessage(
            content=final_chunk.text,
            usage_metadata=cast(AIMessageChunk, final_chunk.message).usage_metadata,
            tool_calls=cast(AIMessageChunk, final_chunk.message).tool_calls,
            additional_kwargs=final_chunk.message.additional_kwargs,
        )

        if self.output_version == "v1":
            ai_message = _convert_to_v1_message(ai_message)

        chat_generation = ChatGeneration(
            message=ai_message,
            generation_info=generation_info,
        )
        return ChatResult(generations=[chat_generation])

    @property
    def _llm_type(self) -> str:
        """Return type of chat model."""
        return "chat-ollama"

    def bind_tools(
        self,
        tools: Sequence[Union[dict[str, Any], type, Callable, BaseTool]],
        *,
        tool_choice: Optional[Union[dict, str, Literal["auto", "any"], bool]] = None,  # noqa: PYI051
        **kwargs: Any,
    ) -> Runnable[LanguageModelInput, BaseMessage]:
        """Bind tool-like objects to this chat model.

        Assumes model is compatible with OpenAI tool-calling API.

        Args:
            tools: A list of tool definitions to bind to this chat model.
                Supports any tool definition handled by
                :meth:`langchain_core.utils.function_calling.convert_to_openai_tool`.
            tool_choice: If provided, which tool for model to call. **This parameter
                is currently ignored as it is not supported by Ollama.**
            kwargs: Any additional parameters are passed directly to
                ``self.bind(**kwargs)``.
        """
        formatted_tools = [convert_to_openai_tool(tool) for tool in tools]
        return super().bind(tools=formatted_tools, **kwargs)

    def with_structured_output(
        self,
        schema: Union[dict, type],
        *,
        method: Literal["function_calling", "json_mode", "json_schema"] = "json_schema",
        include_raw: bool = False,
        **kwargs: Any,
    ) -> Runnable[LanguageModelInput, Union[dict, BaseModel]]:
        """Model wrapper that returns outputs formatted to match the given schema.

        Args:
            schema: The output schema. Can be passed in as:

                - a Pydantic class,
                - a JSON schema
                - a TypedDict class
                - an OpenAI function/tool schema.

                If ``schema`` is a Pydantic class then the model output will be a
                Pydantic instance of that class, and the model-generated fields will be
                validated by the Pydantic class. Otherwise the model output will be a
                dict and will not be validated. See :meth:`langchain_core.utils.function_calling.convert_to_openai_tool`
                for more on how to properly specify types and descriptions of
                schema fields when specifying a Pydantic or TypedDict class.

            method: The method for steering model generation, one of:

                - ``'json_schema'``:
                    Uses Ollama's `structured output API <https://ollama.com/blog/structured-outputs>`__
                - ``'function_calling'``:
                    Uses Ollama's tool-calling API
                - ``'json_mode'``:
                    Specifies ``format="json"``. Note that if using JSON mode then you
                    must include instructions for formatting the output into the
                    desired schema into the model call.

            include_raw:
                If False then only the parsed structured output is returned. If
                an error occurs during model output parsing it will be raised. If True
                then both the raw model response (a BaseMessage) and the parsed model
                response will be returned. If an error occurs during output parsing it
                will be caught and returned as well. The final output is always a dict
                with keys ``'raw'``, ``'parsed'``, and ``'parsing_error'``.

            kwargs: Additional keyword args aren't supported.

        Returns:
            A Runnable that takes same inputs as a :class:`langchain_core.language_models.chat.BaseChatModel`.

            If ``include_raw`` is False and ``schema`` is a Pydantic class, Runnable outputs an instance of ``schema`` (i.e., a Pydantic object). Otherwise, if ``include_raw`` is False then Runnable outputs a dict.

            If ``include_raw`` is True, then Runnable outputs a dict with keys:

            - ``'raw'``: BaseMessage
            - ``'parsed'``: None if there was a parsing error, otherwise the type depends on the ``schema`` as described above.
            - ``'parsing_error'``: Optional[BaseException]

        .. versionchanged:: 0.2.2

            Added support for structured output API via ``format`` parameter.

        .. versionchanged:: 0.3.0

            Updated default ``method`` to ``'json_schema'``.

        .. dropdown:: Example: schema=Pydantic class, method="json_schema", include_raw=False

            .. code-block:: python

                from typing import Optional

                from langchain_ollama import ChatOllama
                from pydantic import BaseModel, Field


                class AnswerWithJustification(BaseModel):
                    '''An answer to the user question along with justification for the answer.'''

                    answer: str
                    justification: Optional[str] = Field(
                        default=..., description="A justification for the answer."
                    )


                llm = ChatOllama(model="llama3.1", temperature=0)
                structured_llm = llm.with_structured_output(
                    AnswerWithJustification
                )

                structured_llm.invoke(
                    "What weighs more a pound of bricks or a pound of feathers"
                )

                # -> AnswerWithJustification(
                #     answer='They weigh the same',
                #     justification='Both a pound of bricks and a pound of feathers weigh one pound. The weight is the same, but the volume or density of the objects may differ.'
                # )

        .. dropdown:: Example: schema=Pydantic class, method="json_schema", include_raw=True

            .. code-block:: python

                from langchain_ollama import ChatOllama
                from pydantic import BaseModel


                class AnswerWithJustification(BaseModel):
                    '''An answer to the user question along with justification for the answer.'''

                    answer: str
                    justification: str


                llm = ChatOllama(model="llama3.1", temperature=0)
                structured_llm = llm.with_structured_output(
                    AnswerWithJustification, include_raw=True
                )

                structured_llm.invoke(
                    "What weighs more a pound of bricks or a pound of feathers"
                )
                # -> {
                #     'raw': AIMessage(content='', additional_kwargs={'tool_calls': [{'id': 'call_Ao02pnFYXD6GN1yzc0uXPsvF', 'function': {'arguments': '{"answer":"They weigh the same.","justification":"Both a pound of bricks and a pound of feathers weigh one pound. The weight is the same, but the volume or density of the objects may differ."}', 'name': 'AnswerWithJustification'}, 'type': 'function'}]}),
                #     'parsed': AnswerWithJustification(answer='They weigh the same.', justification='Both a pound of bricks and a pound of feathers weigh one pound. The weight is the same, but the volume or density of the objects may differ.'),
                #     'parsing_error': None
                # }

        .. dropdown:: Example: schema=Pydantic class, method="function_calling", include_raw=False

            .. code-block:: python

                from typing import Optional

                from langchain_ollama import ChatOllama
                from pydantic import BaseModel, Field


                class AnswerWithJustification(BaseModel):
                    '''An answer to the user question along with justification for the answer.'''

                    answer: str
                    justification: Optional[str] = Field(
                        default=..., description="A justification for the answer."
                    )


                llm = ChatOllama(model="llama3.1", temperature=0)
                structured_llm = llm.with_structured_output(
                    AnswerWithJustification, method="function_calling"
                )

                structured_llm.invoke(
                    "What weighs more a pound of bricks or a pound of feathers"
                )

                # -> AnswerWithJustification(
                #     answer='They weigh the same',
                #     justification='Both a pound of bricks and a pound of feathers weigh one pound. The weight is the same, but the volume or density of the objects may differ.'
                # )

        .. dropdown:: Example: schema=TypedDict class, method="function_calling", include_raw=False

            .. code-block:: python

                # IMPORTANT: If you are using Python <=3.8, you need to import Annotated
                # from typing_extensions, not from typing.
                from typing_extensions import Annotated, TypedDict

                from langchain_ollama import ChatOllama


                class AnswerWithJustification(TypedDict):
                    '''An answer to the user question along with justification for the answer.'''

                    answer: str
                    justification: Annotated[
                        Optional[str], None, "A justification for the answer."
                    ]


                llm = ChatOllama(model="llama3.1", temperature=0)
                structured_llm = llm.with_structured_output(AnswerWithJustification)

                structured_llm.invoke(
                    "What weighs more a pound of bricks or a pound of feathers"
                )
                # -> {
                #     'answer': 'They weigh the same',
                #     'justification': 'Both a pound of bricks and a pound of feathers weigh one pound. The weight is the same, but the volume and density of the two substances differ.'
                # }

        .. dropdown:: Example: schema=OpenAI function schema, method="function_calling", include_raw=False

            .. code-block:: python

                from langchain_ollama import ChatOllama

                oai_schema = {
                    'name': 'AnswerWithJustification',
                    'description': 'An answer to the user question along with justification for the answer.',
                    'parameters': {
                        'type': 'object',
                        'properties': {
                            'answer': {'type': 'string'},
                            'justification': {'description': 'A justification for the answer.', 'type': 'string'}
                        },
                       'required': ['answer']
                   }
               }

                llm = ChatOllama(model="llama3.1", temperature=0)
                structured_llm = llm.with_structured_output(oai_schema)

                structured_llm.invoke(
                    "What weighs more a pound of bricks or a pound of feathers"
                )
                # -> {
                #     'answer': 'They weigh the same',
                #     'justification': 'Both a pound of bricks and a pound of feathers weigh one pound. The weight is the same, but the volume and density of the two substances differ.'
                # }

        .. dropdown:: Example: schema=Pydantic class, method="json_mode", include_raw=True

            .. code-block::

                from langchain_ollama import ChatOllama
                from pydantic import BaseModel

                class AnswerWithJustification(BaseModel):
                    answer: str
                    justification: str

                llm = ChatOllama(model="llama3.1", temperature=0)
                structured_llm = llm.with_structured_output(
                    AnswerWithJustification,
                    method="json_mode",
                    include_raw=True
                )

                structured_llm.invoke(
                    "Answer the following question. "
                    "Make sure to return a JSON blob with keys 'answer' and 'justification'.\\n\\n"
                    "What's heavier a pound of bricks or a pound of feathers?"
                )
                # -> {
                #     'raw': AIMessage(content='{\\n    "answer": "They are both the same weight.",\\n    "justification": "Both a pound of bricks and a pound of feathers weigh one pound. The difference lies in the volume and density of the materials, not the weight." \\n}'),
                #     'parsed': AnswerWithJustification(answer='They are both the same weight.', justification='Both a pound of bricks and a pound of feathers weigh one pound. The difference lies in the volume and density of the materials, not the weight.'),
                #     'parsing_error': None
                # }

        """  # noqa: E501, D301
        _ = kwargs.pop("strict", None)
        if kwargs:
            msg = f"Received unsupported arguments {kwargs}"
            raise ValueError(msg)
        is_pydantic_schema = _is_pydantic_class(schema)
        if method == "function_calling":
            if schema is None:
                msg = (
                    "schema must be specified when method is not 'json_mode'. "
                    "Received None."
                )
                raise ValueError(msg)
            formatted_tool = convert_to_openai_tool(schema)
            tool_name = formatted_tool["function"]["name"]
            llm = self.bind_tools(
                [schema],
                tool_choice=tool_name,
                ls_structured_output_format={
                    "kwargs": {"method": method},
                    "schema": formatted_tool,
                },
            )
            if is_pydantic_schema:
                output_parser: Runnable = PydanticToolsParser(
                    tools=[schema],  # type: ignore[list-item]
                    first_tool_only=True,
                )
            else:
                output_parser = JsonOutputKeyToolsParser(
                    key_name=tool_name, first_tool_only=True
                )
        elif method == "json_mode":
            llm = self.bind(
                format="json",
                ls_structured_output_format={
                    "kwargs": {"method": method},
                    "schema": schema,
                },
            )
            output_parser = (
                PydanticOutputParser(pydantic_object=schema)  # type: ignore[arg-type]
                if is_pydantic_schema
                else JsonOutputParser()
            )
        elif method == "json_schema":
            if schema is None:
                msg = (
                    "schema must be specified when method is not 'json_mode'. "
                    "Received None."
                )
                raise ValueError(msg)
            if is_pydantic_schema:
                schema = cast(TypeBaseModel, schema)
                if issubclass(schema, BaseModelV1):
                    response_format = schema.schema()
                else:
                    response_format = schema.model_json_schema()
                llm = self.bind(
                    format=response_format,
                    ls_structured_output_format={
                        "kwargs": {"method": method},
                        "schema": schema,
                    },
                )
                output_parser = PydanticOutputParser(pydantic_object=schema)  # type: ignore[arg-type]
            else:
                if is_typeddict(schema):
                    response_format = convert_to_json_schema(schema)
                    if "required" not in response_format:
                        response_format["required"] = list(
                            response_format["properties"].keys()
                        )
                else:
                    # is JSON schema
                    response_format = cast(dict, schema)
                llm = self.bind(
                    format=response_format,
                    ls_structured_output_format={
                        "kwargs": {"method": method},
                        "schema": response_format,
                    },
                )
                output_parser = JsonOutputParser()
        else:
            msg = (
                f"Unrecognized method argument. Expected one of 'function_calling', "
                f"'json_schema', or 'json_mode'. Received: '{method}'"
            )
            raise ValueError(msg)

        if include_raw:
            parser_assign = RunnablePassthrough.assign(
                parsed=itemgetter("raw") | output_parser, parsing_error=lambda _: None
            )
            parser_none = RunnablePassthrough.assign(parsed=lambda _: None)
            parser_with_fallback = parser_assign.with_fallbacks(
                [parser_none], exception_key="parsing_error"
            )
            return RunnableMap(raw=llm) | parser_with_fallback
        return llm | output_parser<|MERGE_RESOLUTION|>--- conflicted
+++ resolved
@@ -464,7 +464,6 @@
 
             AIMessage(content='The word "strawberry" contains **three \'r\' letters**. Here\'s a breakdown for clarity:\n\n- The spelling of "strawberry" has two parts ... be 3.\n\nTo be thorough, let\'s confirm with an online source or common knowledge.\n\nI can recall that "strawberry" has: s-t-r-a-w-b-e-r-r-y — yes, three r\'s.\n\nPerhaps it\'s misspelled by some, but standard is correct.\n\nSo I think the response should be 3.\n'}, response_metadata={'model': 'deepseek-r1:8b', 'created_at': '2025-07-08T19:33:55.891269Z', 'done': True, 'done_reason': 'stop', 'total_duration': 98232561292, 'load_duration': 28036792, 'prompt_eval_count': 10, 'prompt_eval_duration': 40171834, 'eval_count': 3615, 'eval_duration': 98163832416, 'model_name': 'deepseek-r1:8b'}, id='run--18f8269f-6a35-4a7c-826d-b89d52c753b3-0', usage_metadata={'input_tokens': 10, 'output_tokens': 3615, 'total_tokens': 3625})
 
-<<<<<<< HEAD
     V1 Output Format:
         .. code-block:: python
 
@@ -490,8 +489,6 @@
             #     {"type": "text", "text": "2+2 equals 4."}                    # TextContentBlock
             # ]
 
-=======
->>>>>>> 5e9eb19a
     """  # noqa: E501, pylint: disable=line-too-long
 
     model: str
