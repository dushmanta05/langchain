--- conflicted
+++ resolved
@@ -7,21 +7,12 @@
 license = { text = "MIT" }
 requires-python = ">=3.10"
 dependencies = [
-<<<<<<< HEAD
-    "anthropic<1,>=0.64.0",
+    "anthropic<1,>=0.67.0",
     "langchain-core<2.0.0,>=1.0.0a1",
     "pydantic<3.0.0,>=2.7.4",
 ]
 name = "langchain-anthropic"
 version = "1.0.0a1"
-=======
-    "anthropic<1,>=0.67.0",
-    "langchain-core<1.0.0,>=0.3.76",
-    "pydantic<3.0.0,>=2.7.4",
-]
-name = "langchain-anthropic"
-version = "0.3.20"
->>>>>>> 15d558ff
 description = "An integration package connecting Anthropic and LangChain"
 readme = "README.md"
 
