--- conflicted
+++ resolved
@@ -454,11 +454,7 @@
 
 [[package]]
 name = "langchain-core"
-<<<<<<< HEAD
 version = "1.0.0a1"
-=======
-version = "0.3.76"
->>>>>>> 25c34bd9
 source = { editable = "../../core" }
 dependencies = [
     { name = "jsonpatch" },
